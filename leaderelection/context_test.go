--- conflicted
+++ resolved
@@ -185,14 +185,8 @@
 
 func TestWithStatefulSetBuilder(t *testing.T) {
 	cc := ComponentConfig{
-<<<<<<< HEAD
-		Component:   "the-component",
-		LeaderElect: true,
-		Buckets:     3,
-=======
 		Component: "the-component",
-		Buckets:   1,
->>>>>>> b9ed3b14
+		Buckets:   3,
 	}
 	const podDNS = "http://as-2.autoscaler.knative-testing.svc.cluster.local:80"
 	ctx := context.Background()
