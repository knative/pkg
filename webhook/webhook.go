/*
Copyright 2017 The Knative Authors

Licensed under the Apache License, Version 2.0 (the "License");
you may not use this file except in compliance with the License.
You may obtain a copy of the License at

    http://www.apache.org/licenses/LICENSE-2.0

Unless required by applicable law or agreed to in writing, software
distributed under the License is distributed on an "AS IS" BASIS,
WITHOUT WARRANTIES OR CONDITIONS OF ANY KIND, either express or implied.
See the License for the specific language governing permissions and
limitations under the License.
*/

package webhook

import (
	"bytes"
	"context"
	"crypto/tls"
	"crypto/x509"
	"encoding/json"
	"errors"
	"fmt"
	"net/http"
	"sort"
	"strings"
	"time"

	"go.uber.org/zap"

	"github.com/knative/pkg/apis"
	"github.com/knative/pkg/apis/duck"
	"github.com/knative/pkg/kmp"
	"github.com/knative/pkg/logging"
	"github.com/knative/pkg/logging/logkey"

	"github.com/markbates/inflect"
	"github.com/mattbaird/jsonpatch"
	admissionv1beta1 "k8s.io/api/admission/v1beta1"
	admissionregistrationv1beta1 "k8s.io/api/admissionregistration/v1beta1"
	appsv1 "k8s.io/api/apps/v1"
	corev1 "k8s.io/api/core/v1"
	apierrors "k8s.io/apimachinery/pkg/api/errors"
	metav1 "k8s.io/apimachinery/pkg/apis/meta/v1"
	"k8s.io/apimachinery/pkg/fields"
	"k8s.io/apimachinery/pkg/runtime"
	"k8s.io/apimachinery/pkg/runtime/schema"
	"k8s.io/client-go/kubernetes"
	clientadmissionregistrationv1beta1 "k8s.io/client-go/kubernetes/typed/admissionregistration/v1beta1"
	"k8s.io/client-go/tools/cache"
	"k8s.io/client-go/util/workqueue"
)

const (
	secretServerKey  = "server-key.pem"
	secretServerCert = "server-cert.pem"
	secretCACert     = "ca-cert.pem"
)

type endpointReadiness int

const (
	endpointCheckShutdown endpointReadiness = iota
	endpointCheckReady
	endpointCheckNotReady
)

var (
	deploymentKind      = appsv1.SchemeGroupVersion.WithKind("Deployment")
	errMissingNewObject = errors.New("the new object may not be nil")
)

// ControllerOptions contains the configuration for the webhook
type ControllerOptions struct {
	// WebhookName is the name of the webhook we create to handle
	// mutations before they get stored in the storage.
	WebhookName string

	// ServiceName is the service name of the webhook.
	ServiceName string

	// DeploymentName is the deployment name of the webhook.
	DeploymentName string

	// SecretName is the name of k8s secret that contains the webhook
	// server key/cert and corresponding CA cert that signed them. The
	// server key/cert are used to serve the webhook and the CA cert
	// is provided to k8s apiserver during admission controller
	// registration.
	SecretName string

	// Namespace is the namespace in which everything above lives.
	Namespace string

	// Port where the webhook is served. Per k8s admission
	// registration requirements this should be 443 unless there is
	// only a single port for the service.
	Port int

	// RegistrationDelay controls how long admission registration
	// occurs after the webhook is started. This is used to avoid
	// potential races where registration completes and k8s apiserver
	// invokes the webhook before the HTTP server is started.
	RegistrationDelay time.Duration

	// ClientAuthType declares the policy the webhook server will follow for
	// TLS Client Authentication.
	// The default value is tls.NoClientCert.
	ClientAuth tls.ClientAuthType
}

// ResourceCallback defines a signature for resource specific (Route, Configuration, etc.)
// handlers that can validate and mutate an object. If non-nil error is returned, object creation
// is denied. Mutations should be appended to the patches operations.
type ResourceCallback func(patches *[]jsonpatch.JsonPatchOperation, old GenericCRD, new GenericCRD) error

// ResourceDefaulter defines a signature for resource specific (Route, Configuration, etc.)
// handlers that can set defaults on an object. If non-nil error is returned, object creation
// is denied. Mutations should be appended to the patches operations.
type ResourceDefaulter func(patches *[]jsonpatch.JsonPatchOperation, crd GenericCRD) error

// AdmissionController implements the external admission webhook for validation of
// pilot configuration.
type AdmissionController struct {
	Client   kubernetes.Interface
	Options  ControllerOptions
	Handlers map[schema.GroupVersionKind]GenericCRD
	Logger   *zap.SugaredLogger

	WithContext           func(context.Context) context.Context
	DisallowUnknownFields bool
}

func nop(ctx context.Context) context.Context {
	return ctx
}

// GenericCRD is the interface definition that allows us to perform the generic
// CRD actions like deciding whether to increment generation and so forth.
type GenericCRD interface {
	apis.Defaultable
	apis.Validatable
	runtime.Object
}

// GetAPIServerExtensionCACert gets the Kubernetes aggregate apiserver
// client CA cert used by validator.
//
// NOTE: this certificate is provided kubernetes. We do not control
// its name or location.
func getAPIServerExtensionCACert(cl kubernetes.Interface) ([]byte, error) {
	const name = "extension-apiserver-authentication"
	c, err := cl.CoreV1().ConfigMaps(metav1.NamespaceSystem).Get(name, metav1.GetOptions{})
	if err != nil {
		return nil, err
	}
	const caFileName = "requestheader-client-ca-file"
	pem, ok := c.Data[caFileName]
	if !ok {
		return nil, fmt.Errorf("cannot find %s in ConfigMap %s: ConfigMap.Data is %#v", caFileName, name, c.Data)
	}
	return []byte(pem), nil
}

// MakeTLSConfig makes a TLS configuration suitable for use with the server
func makeTLSConfig(serverCert, serverKey, caCert []byte, clientAuthType tls.ClientAuthType) (*tls.Config, error) {
	caCertPool := x509.NewCertPool()
	caCertPool.AppendCertsFromPEM(caCert)
	cert, err := tls.X509KeyPair(serverCert, serverKey)
	if err != nil {
		return nil, err
	}
	return &tls.Config{
		Certificates: []tls.Certificate{cert},
		ClientCAs:    caCertPool,
		ClientAuth:   clientAuthType,
	}, nil
}

func getOrGenerateKeyCertsFromSecret(ctx context.Context, client kubernetes.Interface,
	options *ControllerOptions) (serverKey, serverCert, caCert []byte, err error) {
	logger := logging.FromContext(ctx)
	secret, err := client.CoreV1().Secrets(options.Namespace).Get(options.SecretName, metav1.GetOptions{})
	if err != nil {
		if !apierrors.IsNotFound(err) {
			return nil, nil, nil, err
		}
		logger.Info("Did not find existing secret, creating one")
		newSecret, err := generateSecret(ctx, options)
		if err != nil {
			return nil, nil, nil, err
		}
		secret, err = client.CoreV1().Secrets(newSecret.Namespace).Create(newSecret)
		if err != nil && !apierrors.IsAlreadyExists(err) {
			return nil, nil, nil, err
		}
		// Ok, so something else might have created, try fetching it one more time
		secret, err = client.CoreV1().Secrets(options.Namespace).Get(options.SecretName, metav1.GetOptions{})
		if err != nil {
			return nil, nil, nil, err
		}
	}

	var ok bool
	if serverKey, ok = secret.Data[secretServerKey]; !ok {
		return nil, nil, nil, errors.New("server key missing")
	}
	if serverCert, ok = secret.Data[secretServerCert]; !ok {
		return nil, nil, nil, errors.New("server cert missing")
	}
	if caCert, ok = secret.Data[secretCACert]; !ok {
		return nil, nil, nil, errors.New("ca cert missing")
	}
	return serverKey, serverCert, caCert, nil
}

// validate performs validation on the provided "new" CRD.
// For legacy purposes, this also does apis.Immutable validation,
// which is deprecated and will be removed in a future release.
func validate(ctx context.Context, new GenericCRD) error {
	if apis.IsInUpdate(ctx) {
		old := apis.GetBaseline(ctx)
		if immutableNew, ok := new.(apis.Immutable); ok {
			immutableOld, ok := old.(apis.Immutable)
			if !ok {
				return fmt.Errorf("unexpected type mismatch %T vs. %T", old, new)
			}
			if err := immutableNew.CheckImmutableFields(ctx, immutableOld); err != nil {
				return err
			}
		}
	}

	// Can't just `return new.Validate()` because it doesn't properly nil-check.
	if err := new.Validate(ctx); err != nil {
		return err
	}

	return nil
}

// setDefaults simply leverages apis.Defaultable to set defaults.
func setDefaults(ctx context.Context, patches duck.JSONPatch, crd GenericCRD) (duck.JSONPatch, error) {
	before, after := crd.DeepCopyObject(), crd
	after.SetDefaults(ctx)

	patch, err := duck.CreatePatch(before, after)
	if err != nil {
		return nil, err
	}

	return append(patches, patch...), nil
}

func configureCerts(ctx context.Context, client kubernetes.Interface, options *ControllerOptions) (*tls.Config, []byte, error) {
	var apiServerCACert []byte
	if options.ClientAuth >= tls.VerifyClientCertIfGiven {
		var err error
		apiServerCACert, err = getAPIServerExtensionCACert(client)
		if err != nil {
			return nil, nil, err
		}
	}

	serverKey, serverCert, caCert, err := getOrGenerateKeyCertsFromSecret(ctx, client, options)
	if err != nil {
		return nil, nil, err
	}
	tlsConfig, err := makeTLSConfig(serverCert, serverKey, apiServerCACert, options.ClientAuth)
	if err != nil {
		return nil, nil, err
	}
	return tlsConfig, caCert, nil
}

func (ac *AdmissionController) endpointReady(store cache.KeyGetter, queue workqueue.RateLimitingInterface, namespace, name string) endpointReadiness {
	logger := ac.Logger
	key, quit := queue.Get()
	if quit {
		return endpointCheckShutdown
	}
	defer queue.Done(key)

	item, exists, err := store.GetByKey(key.(string))
	if err != nil || !exists {
		return endpointCheckNotReady
	}
	endpoints, ok := item.(*corev1.Endpoints)
	if !ok {
		return endpointCheckNotReady
	}
	if len(endpoints.Subsets) == 0 {
		logger.Warnf("%s/%v endpoint not ready: no subsets", namespace, name)
		return endpointCheckNotReady
	}
	for _, subset := range endpoints.Subsets {
		if len(subset.Addresses) > 0 {
			return endpointCheckReady
		}
	}
	logger.Warnf("%s/%v endpoint not ready: no ready addresses", namespace, name)
	return endpointCheckNotReady
}

func CreateInformerEndpointSource(cl kubernetes.Interface, namespace, name string) cache.ListerWatcher {
	return cache.NewListWatchFromClient(
		cl.CoreV1().RESTClient(),
		"endpoints",
		namespace,
		fields.ParseSelectorOrDie(fmt.Sprintf("metadata.name=%s", name)))
}

func (ac *AdmissionController) waitForEndpointReady(stopCh <-chan struct{}) (shutdown bool) {
	logger := ac.Logger
	defer func() {
		if shutdown {
			logger.Info("Endpoint readiness check stopped - controller shutting down")
		} else {
			logger.Infof("Endpoint %s/%s is ready", ac.Options.Namespace, ac.Options.ServiceName)
		}
	}()

	queue := workqueue.NewRateLimitingQueue(workqueue.DefaultControllerRateLimiter())
	defer queue.ShutDown()
	store, controller := cache.NewInformer(
		CreateInformerEndpointSource(ac.Client, ac.Options.Namespace, ac.Options.ServiceName),
		&corev1.Endpoints{},
		0,
		cache.ResourceEventHandlerFuncs{
			AddFunc: func(obj interface{}) {
				if key, err := cache.MetaNamespaceKeyFunc(obj); err == nil {
					queue.Add(key)
				}
			},
			UpdateFunc: func(prev, curr interface{}) {
				prevObj := prev.(*corev1.Endpoints)
				currObj := curr.(*corev1.Endpoints)
				if prevObj.ResourceVersion != currObj.ResourceVersion {
					if key, err := cache.MetaNamespaceKeyFunc(curr); err == nil {
						queue.Add(key)
					}
				}
			},
			DeleteFunc: func(obj interface{}) {
				if key, err := cache.DeletionHandlingMetaNamespaceKeyFunc(obj); err == nil {
					queue.Add(key)
				}
			},
		},
	)

	controllerStopCh := make(chan struct{})
	defer close(controllerStopCh)
	go controller.Run(controllerStopCh)

	if !cache.WaitForCacheSync(stopCh, controller.HasSynced) {
		logger.Errorf("wait for cache sync failed")
		return true
	}

	for {
		select {
		case <-stopCh:
			return true
		default:
			ready := ac.endpointReady(store, queue, ac.Options.Namespace, ac.Options.ServiceName)
			switch ready {
			case endpointCheckShutdown:
				return true
			case endpointCheckReady:
				return false
			case endpointCheckNotReady:
				// continue waiting for endpoint to be ready
			}
		}
	}
}

// Run implements the admission controller run loop.
func (ac *AdmissionController) Run(stop <-chan struct{}) error {
	logger := ac.Logger
	ctx := logging.WithLogger(context.TODO(), logger)
	tlsConfig, caCert, err := configureCerts(ctx, ac.Client, &ac.Options)
	if err != nil {
		logger.Errorw("could not configure admission webhook certs", zap.Error(err))
		return err
	}

	server := &http.Server{
		Handler:   ac,
		Addr:      fmt.Sprintf(":%v", ac.Options.Port),
		TLSConfig: tlsConfig,
	}

	serverBootstrapErrCh := make(chan struct{})
	go func() {
		if err := server.ListenAndServeTLS("", ""); err != nil {
			logger.Errorw("ListenAndServeTLS for admission webhook returned error", zap.Error(err))
			close(serverBootstrapErrCh)
		}
	}()

<<<<<<< HEAD
	if shutdown := ac.waitForEndpointReady(stop); shutdown {
		return errors.New("EndPoint shutdown")
	}
=======
        _, err = ac.Client.CoreV1().Endpoints(ac.Options.Namespace).Get(ac.Options.ServiceName, metav1.GetOptions{})
        if err != nil {
		logger.Info("the evironment doesn't have endpoints")
        } else {
		if shutdown := ac.waitForEndpointReady(stop); shutdown {
			return errors.New("EndPoint shutdown")
		}
        }
>>>>>>> 9a2844ae

	logger.Info("Found certificates for webhook...")
	if ac.Options.RegistrationDelay != 0 {
		logger.Infof("Delaying admission webhook registration for %v", ac.Options.RegistrationDelay)
	}

	select {
	case <-time.After(ac.Options.RegistrationDelay):
		cl := ac.Client.AdmissionregistrationV1beta1().MutatingWebhookConfigurations()
		if err := ac.register(ctx, cl, caCert); err != nil {
			logger.Errorw("failed to register webhook", zap.Error(err))
			return err
		}
		logger.Info("Successfully registered webhook")
	case <-stop:
		return nil
	}

	select {
	case <-stop:
		return server.Close()
	case <-serverBootstrapErrCh:
		return errors.New("webhook server bootstrap failed")
	}
}

// Register registers the external admission webhook for pilot
// configuration types.
func (ac *AdmissionController) register(
	ctx context.Context, client clientadmissionregistrationv1beta1.MutatingWebhookConfigurationInterface, caCert []byte) error { // nolint: lll
	logger := logging.FromContext(ctx)
	failurePolicy := admissionregistrationv1beta1.Fail

	var rules []admissionregistrationv1beta1.RuleWithOperations
	for gvk := range ac.Handlers {
		plural := strings.ToLower(inflect.Pluralize(gvk.Kind))

		rules = append(rules, admissionregistrationv1beta1.RuleWithOperations{
			Operations: []admissionregistrationv1beta1.OperationType{
				admissionregistrationv1beta1.Create,
				admissionregistrationv1beta1.Update,
			},
			Rule: admissionregistrationv1beta1.Rule{
				APIGroups:   []string{gvk.Group},
				APIVersions: []string{gvk.Version},
				Resources:   []string{plural},
			},
		})
	}

	// Sort the rules by Group, Version, Kind so that things are deterministically ordered.
	sort.Slice(rules, func(i, j int) bool {
		lhs, rhs := rules[i], rules[j]
		if lhs.APIGroups[0] != rhs.APIGroups[0] {
			return lhs.APIGroups[0] < rhs.APIGroups[0]
		}
		if lhs.APIVersions[0] != rhs.APIVersions[0] {
			return lhs.APIVersions[0] < rhs.APIVersions[0]
		}
		return lhs.Resources[0] < rhs.Resources[0]
	})

	webhook := &admissionregistrationv1beta1.MutatingWebhookConfiguration{
		ObjectMeta: metav1.ObjectMeta{
			Name: ac.Options.WebhookName,
		},
		Webhooks: []admissionregistrationv1beta1.Webhook{{
			Name:  ac.Options.WebhookName,
			Rules: rules,
			ClientConfig: admissionregistrationv1beta1.WebhookClientConfig{
				Service: &admissionregistrationv1beta1.ServiceReference{
					Namespace: ac.Options.Namespace,
					Name:      ac.Options.ServiceName,
				},
				CABundle: caCert,
			},
			FailurePolicy: &failurePolicy,
		}},
	}

	// Set the owner to our deployment.
	deployment, err := ac.Client.Apps().Deployments(ac.Options.Namespace).Get(ac.Options.DeploymentName, metav1.GetOptions{})
	if err != nil {
		return fmt.Errorf("failed to fetch our deployment: %v", err)
	}
	deploymentRef := metav1.NewControllerRef(deployment, deploymentKind)
	webhook.OwnerReferences = append(webhook.OwnerReferences, *deploymentRef)

	// Try to create the webhook and if it already exists validate webhook rules.
	_, err = client.Create(webhook)
	if err != nil {
		if !apierrors.IsAlreadyExists(err) {
			return fmt.Errorf("failed to create a webhook: %v", err)
		}
		logger.Info("Webhook already exists")
		configuredWebhook, err := client.Get(ac.Options.WebhookName, metav1.GetOptions{})
		if err != nil {
			return fmt.Errorf("error retrieving webhook: %v", err)
		}
		if ok, err := kmp.SafeEqual(configuredWebhook.Webhooks, webhook.Webhooks); err != nil {
			return fmt.Errorf("error diffing webhooks: %v", err)
		} else if !ok {
			logger.Info("Updating webhook")
			// Set the ResourceVersion as required by update.
			webhook.ObjectMeta.ResourceVersion = configuredWebhook.ObjectMeta.ResourceVersion
			if _, err := client.Update(webhook); err != nil {
				return fmt.Errorf("failed to update webhook: %s", err)
			}
		} else {
			logger.Info("Webhook is already valid")
		}
	} else {
		logger.Info("Created a webhook")
	}
	return nil
}

// ServeHTTP implements the external admission webhook for mutating
// serving resources.
func (ac *AdmissionController) ServeHTTP(w http.ResponseWriter, r *http.Request) {
	logger := ac.Logger
	logger.Infof("Webhook ServeHTTP request=%#v", r)

	// Verify the content type is accurate.
	contentType := r.Header.Get("Content-Type")
	if contentType != "application/json" {
		http.Error(w, "invalid Content-Type, want `application/json`", http.StatusUnsupportedMediaType)
		return
	}

	var review admissionv1beta1.AdmissionReview
	if err := json.NewDecoder(r.Body).Decode(&review); err != nil {
		http.Error(w, fmt.Sprintf("could not decode body: %v", err), http.StatusBadRequest)
		return
	}

	logger = logger.With(
		zap.String(logkey.Kind, fmt.Sprint(review.Request.Kind)),
		zap.String(logkey.Namespace, review.Request.Namespace),
		zap.String(logkey.Name, review.Request.Name),
		zap.String(logkey.Operation, fmt.Sprint(review.Request.Operation)),
		zap.String(logkey.Resource, fmt.Sprint(review.Request.Resource)),
		zap.String(logkey.SubResource, fmt.Sprint(review.Request.SubResource)),
		zap.String(logkey.UserInfo, fmt.Sprint(review.Request.UserInfo)))
	ctx := logging.WithLogger(r.Context(), logger)

	if ac.WithContext != nil {
		ctx = ac.WithContext(ctx)
	}

	reviewResponse := ac.admit(ctx, review.Request)
	var response admissionv1beta1.AdmissionReview
	if reviewResponse != nil {
		response.Response = reviewResponse
		response.Response.UID = review.Request.UID
	}

	logger.Infof("AdmissionReview for %#v: %s/%s response=%#v",
		review.Request.Kind, review.Request.Namespace, review.Request.Name, reviewResponse)

	if err := json.NewEncoder(w).Encode(response); err != nil {
		http.Error(w, fmt.Sprintf("could encode response: %v", err), http.StatusInternalServerError)
		return
	}
}

func makeErrorStatus(reason string, args ...interface{}) *admissionv1beta1.AdmissionResponse {
	result := apierrors.NewBadRequest(fmt.Sprintf(reason, args...)).Status()
	return &admissionv1beta1.AdmissionResponse{
		Result:  &result,
		Allowed: false,
	}
}

func (ac *AdmissionController) admit(ctx context.Context, request *admissionv1beta1.AdmissionRequest) *admissionv1beta1.AdmissionResponse {
	logger := logging.FromContext(ctx)
	switch request.Operation {
	case admissionv1beta1.Create, admissionv1beta1.Update:
	default:
		logger.Infof("Unhandled webhook operation, letting it through %v", request.Operation)
		return &admissionv1beta1.AdmissionResponse{Allowed: true}
	}

	patchBytes, err := ac.mutate(ctx, request)
	if err != nil {
		return makeErrorStatus("mutation failed: %v", err)
	}
	logger.Infof("Kind: %q PatchBytes: %v", request.Kind, string(patchBytes))

	return &admissionv1beta1.AdmissionResponse{
		Patch:   patchBytes,
		Allowed: true,
		PatchType: func() *admissionv1beta1.PatchType {
			pt := admissionv1beta1.PatchTypeJSONPatch
			return &pt
		}(),
	}
}

func (ac *AdmissionController) mutate(ctx context.Context, req *admissionv1beta1.AdmissionRequest) ([]byte, error) {
	kind := req.Kind
	newBytes := req.Object.Raw
	oldBytes := req.OldObject.Raw
	// Why, oh why are these different types...
	gvk := schema.GroupVersionKind{
		Group:   kind.Group,
		Version: kind.Version,
		Kind:    kind.Kind,
	}

	logger := logging.FromContext(ctx)
	handler, ok := ac.Handlers[gvk]
	if !ok {
		logger.Errorf("Unhandled kind: %v", gvk)
		return nil, fmt.Errorf("unhandled kind: %v", gvk)
	}

	// nil values denote absence of `old` (create) or `new` (delete) objects.
	var oldObj, newObj GenericCRD

	if len(newBytes) != 0 {
		newObj = handler.DeepCopyObject().(GenericCRD)
		newDecoder := json.NewDecoder(bytes.NewBuffer(newBytes))
		if ac.DisallowUnknownFields {
			newDecoder.DisallowUnknownFields()
		}
		if err := newDecoder.Decode(&newObj); err != nil {
			return nil, fmt.Errorf("cannot decode incoming new object: %v", err)
		}
	}
	if len(oldBytes) != 0 {
		oldObj = handler.DeepCopyObject().(GenericCRD)
		oldDecoder := json.NewDecoder(bytes.NewBuffer(oldBytes))
		if ac.DisallowUnknownFields {
			oldDecoder.DisallowUnknownFields()
		}
		if err := oldDecoder.Decode(&oldObj); err != nil {
			return nil, fmt.Errorf("cannot decode incoming old object: %v", err)
		}
	}
	var patches duck.JSONPatch

	var err error
	// Skip this step if the type we're dealing with is a duck type, since it is inherently
	// incomplete and this will patch away all of the unspecified fields.
	if _, ok := newObj.(duck.Populatable); !ok {
		// Add these before defaulting fields, otherwise defaulting may cause an illegal patch
		// because it expects the round tripped through Golang fields to be present already.
		rtp, err := roundTripPatch(newBytes, newObj)
		if err != nil {
			return nil, fmt.Errorf("cannot create patch for round tripped newBytes: %v", err)
		}
		patches = append(patches, rtp...)
	}

	// Set up the context for defaulting and validation
	if oldObj != nil {
		// Copy the old object and set defaults so that we don't reject our own
		// defaulting done earlier in the webhook.
		oldObj = oldObj.DeepCopyObject().(GenericCRD)
		oldObj.SetDefaults(ctx)

		ctx = apis.WithinUpdate(ctx, oldObj)
	} else {
		ctx = apis.WithinCreate(ctx)
	}
	ctx = apis.WithUserInfo(ctx, &req.UserInfo)

	// Default the new object.
	if patches, err = setDefaults(ctx, patches, newObj); err != nil {
		logger.Errorw("Failed the resource specific defaulter", zap.Error(err))
		// Return the error message as-is to give the defaulter callback
		// discretion over (our portion of) the message that the user sees.
		return nil, err
	}

	// None of the validators will accept a nil value for newObj.
	if newObj == nil {
		return nil, errMissingNewObject
	}
	if err := validate(ctx, newObj); err != nil {
		logger.Errorw("Failed the resource specific validation", zap.Error(err))
		// Return the error message as-is to give the validation callback
		// discretion over (our portion of) the message that the user sees.
		return nil, err
	}

	return json.Marshal(patches)
}

// roundTripPatch generates the JSONPatch that corresponds to round tripping the given bytes through
// the Golang type (JSON -> Golang type -> JSON). Because it is not always true that
// bytes == json.Marshal(json.Unmarshal(bytes)).
//
// For example, if bytes did not contain a 'spec' field and the Golang type specifies its 'spec'
// field without omitempty, then by round tripping through the Golang type, we would have added
// `'spec': {}`.
func roundTripPatch(bytes []byte, unmarshalled interface{}) (duck.JSONPatch, error) {
	if unmarshalled == nil {
		return duck.JSONPatch{}, nil
	}
	marshaledBytes, err := json.Marshal(unmarshalled)
	if err != nil {
		return nil, fmt.Errorf("cannot marshal interface: %v", err)
	}
	return jsonpatch.CreatePatch(bytes, marshaledBytes)
}

func generateSecret(ctx context.Context, options *ControllerOptions) (*corev1.Secret, error) {
	serverKey, serverCert, caCert, err := CreateCerts(ctx, options.ServiceName, options.Namespace)
	if err != nil {
		return nil, err
	}
	return &corev1.Secret{
		ObjectMeta: metav1.ObjectMeta{
			Name:      options.SecretName,
			Namespace: options.Namespace,
		},
		Data: map[string][]byte{
			secretServerKey:  serverKey,
			secretServerCert: serverCert,
			secretCACert:     caCert,
		},
	}, nil
}<|MERGE_RESOLUTION|>--- conflicted
+++ resolved
@@ -403,20 +403,14 @@
 		}
 	}()
 
-<<<<<<< HEAD
-	if shutdown := ac.waitForEndpointReady(stop); shutdown {
-		return errors.New("EndPoint shutdown")
-	}
-=======
-        _, err = ac.Client.CoreV1().Endpoints(ac.Options.Namespace).Get(ac.Options.ServiceName, metav1.GetOptions{})
-        if err != nil {
+	_, err = ac.Client.CoreV1().Endpoints(ac.Options.Namespace).Get(ac.Options.ServiceName, metav1.GetOptions{})
+	if err != nil {
 		logger.Info("the evironment doesn't have endpoints")
-        } else {
+	} else {
 		if shutdown := ac.waitForEndpointReady(stop); shutdown {
 			return errors.New("EndPoint shutdown")
 		}
-        }
->>>>>>> 9a2844ae
+	}
 
 	logger.Info("Found certificates for webhook...")
 	if ac.Options.RegistrationDelay != 0 {
