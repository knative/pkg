/*
Copyright 2017 The Knative Authors

Licensed under the Apache License, Version 2.0 (the "License");
you may not use this file except in compliance with the License.
You may obtain a copy of the License at

    http://www.apache.org/licenses/LICENSE-2.0

Unless required by applicable law or agreed to in writing, software
distributed under the License is distributed on an "AS IS" BASIS,
WITHOUT WARRANTIES OR CONDITIONS OF ANY KIND, either express or implied.
See the License for the specific language governing permissions and
limitations under the License.
*/

package webhook

import (
	"bytes"
	"context"
	"crypto/tls"
	"crypto/x509"
	"encoding/json"
	"errors"
	"fmt"
	"net/http"
	"sort"
	"strings"
	"time"

	"go.uber.org/zap"

	"github.com/knative/pkg/apis"
	"github.com/knative/pkg/apis/duck"
	"github.com/knative/pkg/kmp"
	"github.com/knative/pkg/logging"
	"github.com/knative/pkg/logging/logkey"

	"github.com/markbates/inflect"
	"github.com/mattbaird/jsonpatch"
	admissionv1beta1 "k8s.io/api/admission/v1beta1"
	admissionregistrationv1beta1 "k8s.io/api/admissionregistration/v1beta1"
	appsv1 "k8s.io/api/apps/v1"
	corev1 "k8s.io/api/core/v1"
	apierrors "k8s.io/apimachinery/pkg/api/errors"
	metav1 "k8s.io/apimachinery/pkg/apis/meta/v1"
	"k8s.io/apimachinery/pkg/runtime"
	"k8s.io/apimachinery/pkg/runtime/schema"
	"k8s.io/client-go/kubernetes"
	clientadmissionregistrationv1beta1 "k8s.io/client-go/kubernetes/typed/admissionregistration/v1beta1"
)

const (
	secretServerKey  = "server-key.pem"
	secretServerCert = "server-cert.pem"
	secretCACert     = "ca-cert.pem"
)

var (
	deploymentKind      = appsv1.SchemeGroupVersion.WithKind("Deployment")
	errMissingNewObject = errors.New("the new object may not be nil")
)

// ControllerOptions contains the configuration for the webhook
type ControllerOptions struct {
	// WebhookName is the name of the webhook we create to handle
	// mutations before they get stored in the storage.
	WebhookName string

	// ServiceName is the service name of the webhook.
	ServiceName string

	// DeploymentName is the service name of the webhook.
	DeploymentName string

	// SecretName is the name of k8s secret that contains the webhook
	// server key/cert and corresponding CA cert that signed them. The
	// server key/cert are used to serve the webhook and the CA cert
	// is provided to k8s apiserver during admission controller
	// registration.
	SecretName string

	// Namespace is the namespace in which everything above lives.
	Namespace string

	// Port where the webhook is served. Per k8s admission
	// registration requirements this should be 443 unless there is
	// only a single port for the service.
	Port int

	// RegistrationDelay controls how long admission registration
	// occurs after the webhook is started. This is used to avoid
	// potential races where registration completes and k8s apiserver
	// invokes the webhook before the HTTP server is started.
	RegistrationDelay time.Duration

	// ClientAuthType declares the policy the webhook server will follow for
	// TLS Client Authentication.
	// The default value is tls.NoClientCert.
	ClientAuth tls.ClientAuthType

	// Strict defines strict mode validation.
	Strict bool
}

// ResourceCallback defines a signature for resource specific (Route, Configuration, etc.)
// handlers that can validate and mutate an object. If non-nil error is returned, object creation
// is denied. Mutations should be appended to the patches operations.
type ResourceCallback func(patches *[]jsonpatch.JsonPatchOperation, old GenericCRD, new GenericCRD) error

// ResourceDefaulter defines a signature for resource specific (Route, Configuration, etc.)
// handlers that can set defaults on an object. If non-nil error is returned, object creation
// is denied. Mutations should be appended to the patches operations.
type ResourceDefaulter func(patches *[]jsonpatch.JsonPatchOperation, crd GenericCRD) error

// AdmissionController implements the external admission webhook for validation of
// pilot configuration.
type AdmissionController struct {
	Client   kubernetes.Interface
	Options  ControllerOptions
	Handlers map[schema.GroupVersionKind]GenericCRD
	Logger   *zap.SugaredLogger

	WithContext           func(context.Context) context.Context
	DisallowUnknownFields bool
}

func nop(ctx context.Context) context.Context {
	return ctx
}

// GenericCRD is the interface definition that allows us to perform the generic
// CRD actions like deciding whether to increment generation and so forth.
type GenericCRD interface {
	apis.Defaultable
	apis.Validatable
	runtime.Object
}

// GetAPIServerExtensionCACert gets the Kubernetes aggregate apiserver
// client CA cert used by validator.
//
// NOTE: this certificate is provided kubernetes. We do not control
// its name or location.
func getAPIServerExtensionCACert(cl kubernetes.Interface) ([]byte, error) {
	const name = "extension-apiserver-authentication"
	c, err := cl.CoreV1().ConfigMaps(metav1.NamespaceSystem).Get(name, metav1.GetOptions{})
	if err != nil {
		return nil, err
	}
	const caFileName = "requestheader-client-ca-file"
	pem, ok := c.Data[caFileName]
	if !ok {
		return nil, fmt.Errorf("cannot find %s in ConfigMap %s: ConfigMap.Data is %#v", caFileName, name, c.Data)
	}
	return []byte(pem), nil
}

// MakeTLSConfig makes a TLS configuration suitable for use with the server
func makeTLSConfig(serverCert, serverKey, caCert []byte, clientAuthType tls.ClientAuthType) (*tls.Config, error) {
	caCertPool := x509.NewCertPool()
	caCertPool.AppendCertsFromPEM(caCert)
	cert, err := tls.X509KeyPair(serverCert, serverKey)
	if err != nil {
		return nil, err
	}
	return &tls.Config{
		Certificates: []tls.Certificate{cert},
		ClientCAs:    caCertPool,
		ClientAuth:   clientAuthType,
	}, nil
}

func getOrGenerateKeyCertsFromSecret(ctx context.Context, client kubernetes.Interface,
	options *ControllerOptions) (serverKey, serverCert, caCert []byte, err error) {
	logger := logging.FromContext(ctx)
	secret, err := client.CoreV1().Secrets(options.Namespace).Get(options.SecretName, metav1.GetOptions{})
	if err != nil {
		if !apierrors.IsNotFound(err) {
			return nil, nil, nil, err
		}
		logger.Info("Did not find existing secret, creating one")
		newSecret, err := generateSecret(ctx, options)
		if err != nil {
			return nil, nil, nil, err
		}
		secret, err = client.CoreV1().Secrets(newSecret.Namespace).Create(newSecret)
		if err != nil && !apierrors.IsAlreadyExists(err) {
			return nil, nil, nil, err
		}
		// Ok, so something else might have created, try fetching it one more time
		secret, err = client.CoreV1().Secrets(options.Namespace).Get(options.SecretName, metav1.GetOptions{})
		if err != nil {
			return nil, nil, nil, err
		}
	}

	var ok bool
	if serverKey, ok = secret.Data[secretServerKey]; !ok {
		return nil, nil, nil, errors.New("server key missing")
	}
	if serverCert, ok = secret.Data[secretServerCert]; !ok {
		return nil, nil, nil, errors.New("server cert missing")
	}
	if caCert, ok = secret.Data[secretCACert]; !ok {
		return nil, nil, nil, errors.New("ca cert missing")
	}
	return serverKey, serverCert, caCert, nil
}

<<<<<<< HEAD
// validate checks whether "new" and "old" implement HasImmutableFields and checks them,
// it then delegates validation to apis.Validatable on "new".
func validate(ctx context.Context, old GenericCRD, new GenericCRD) error {
	if immutableNew, ok := new.(apis.Immutable); ok && old != nil {
		// Copy the old object and set defaults so that we don't reject our own
		// defaulting done earlier in the webhook.
		old = old.DeepCopyObject().(GenericCRD)
		old.SetDefaults(ctx)

		immutableOld, ok := old.(apis.Immutable)
		if !ok {
			return fmt.Errorf("unexpected type mismatch %T vs. %T", old, new)
		}
		if err := immutableNew.CheckImmutableFields(ctx, immutableOld); err != nil {
			return err
=======
// validate performs validation on the provided "new" CRD.
// For legacy purposes, this also does apis.Immutable validation,
// which is deprecated and will be removed in a future release.
func validate(ctx context.Context, new GenericCRD) error {
	if apis.IsInUpdate(ctx) {
		old := apis.GetBaseline(ctx)
		if immutableNew, ok := new.(apis.Immutable); ok {
			immutableOld, ok := old.(apis.Immutable)
			if !ok {
				return fmt.Errorf("unexpected type mismatch %T vs. %T", old, new)
			}
			if err := immutableNew.CheckImmutableFields(ctx, immutableOld); err != nil {
				return err
			}
>>>>>>> 2adf7f0c
		}
	}

	// Can't just `return new.Validate()` because it doesn't properly nil-check.
	if err := new.Validate(ctx); err != nil {
		return err
	}

	return nil
}

// setDefaults simply leverages apis.Defaultable to set defaults.
func setDefaults(ctx context.Context, patches duck.JSONPatch, crd GenericCRD) (duck.JSONPatch, error) {
	before, after := crd.DeepCopyObject(), crd
	after.SetDefaults(ctx)

	patch, err := duck.CreatePatch(before, after)
	if err != nil {
		return nil, err
	}

	return append(patches, patch...), nil
}

func configureCerts(ctx context.Context, client kubernetes.Interface, options *ControllerOptions) (*tls.Config, []byte, error) {
	var apiServerCACert []byte
	if options.ClientAuth >= tls.VerifyClientCertIfGiven {
		var err error
		apiServerCACert, err = getAPIServerExtensionCACert(client)
		if err != nil {
			return nil, nil, err
		}
	}

	serverKey, serverCert, caCert, err := getOrGenerateKeyCertsFromSecret(ctx, client, options)
	if err != nil {
		return nil, nil, err
	}
	tlsConfig, err := makeTLSConfig(serverCert, serverKey, apiServerCACert, options.ClientAuth)
	if err != nil {
		return nil, nil, err
	}
	return tlsConfig, caCert, nil
}

// Run implements the admission controller run loop.
func (ac *AdmissionController) Run(stop <-chan struct{}) error {
	logger := ac.Logger
	ctx := logging.WithLogger(context.TODO(), logger)
	tlsConfig, caCert, err := configureCerts(ctx, ac.Client, &ac.Options)
	if err != nil {
		logger.Errorw("could not configure admission webhook certs", zap.Error(err))
		return err
	}

	server := &http.Server{
		Handler:   ac,
		Addr:      fmt.Sprintf(":%v", ac.Options.Port),
		TLSConfig: tlsConfig,
	}

	logger.Info("Found certificates for webhook...")
	if ac.Options.RegistrationDelay != 0 {
		logger.Infof("Delaying admission webhook registration for %v", ac.Options.RegistrationDelay)
	}

	select {
	case <-time.After(ac.Options.RegistrationDelay):
		cl := ac.Client.AdmissionregistrationV1beta1().MutatingWebhookConfigurations()
		if err := ac.register(ctx, cl, caCert); err != nil {
			logger.Errorw("failed to register webhook", zap.Error(err))
			return err
		}
		logger.Info("Successfully registered webhook")
	case <-stop:
		return nil
	}

	serverBootstrapErrCh := make(chan struct{})
	go func() {
		if err := server.ListenAndServeTLS("", ""); err != nil {
			logger.Errorw("ListenAndServeTLS for admission webhook returned error", zap.Error(err))
			close(serverBootstrapErrCh)
		}
	}()

	select {
	case <-stop:
		return server.Close()
	case <-serverBootstrapErrCh:
		return errors.New("webhook server bootstrap failed")
	}
}

// Register registers the external admission webhook for pilot
// configuration types.
func (ac *AdmissionController) register(
	ctx context.Context, client clientadmissionregistrationv1beta1.MutatingWebhookConfigurationInterface, caCert []byte) error { // nolint: lll
	logger := logging.FromContext(ctx)
	failurePolicy := admissionregistrationv1beta1.Fail

	var rules []admissionregistrationv1beta1.RuleWithOperations
	for gvk := range ac.Handlers {
		plural := strings.ToLower(inflect.Pluralize(gvk.Kind))

		rules = append(rules, admissionregistrationv1beta1.RuleWithOperations{
			Operations: []admissionregistrationv1beta1.OperationType{
				admissionregistrationv1beta1.Create,
				admissionregistrationv1beta1.Update,
			},
			Rule: admissionregistrationv1beta1.Rule{
				APIGroups:   []string{gvk.Group},
				APIVersions: []string{gvk.Version},
				Resources:   []string{plural},
			},
		})
	}

	// Sort the rules by Group, Version, Kind so that things are deterministically ordered.
	sort.Slice(rules, func(i, j int) bool {
		lhs, rhs := rules[i], rules[j]
		if lhs.APIGroups[0] != rhs.APIGroups[0] {
			return lhs.APIGroups[0] < rhs.APIGroups[0]
		}
		if lhs.APIVersions[0] != rhs.APIVersions[0] {
			return lhs.APIVersions[0] < rhs.APIVersions[0]
		}
		return lhs.Resources[0] < rhs.Resources[0]
	})

	webhook := &admissionregistrationv1beta1.MutatingWebhookConfiguration{
		ObjectMeta: metav1.ObjectMeta{
			Name: ac.Options.WebhookName,
		},
		Webhooks: []admissionregistrationv1beta1.Webhook{{
			Name:  ac.Options.WebhookName,
			Rules: rules,
			ClientConfig: admissionregistrationv1beta1.WebhookClientConfig{
				Service: &admissionregistrationv1beta1.ServiceReference{
					Namespace: ac.Options.Namespace,
					Name:      ac.Options.ServiceName,
				},
				CABundle: caCert,
			},
			FailurePolicy: &failurePolicy,
		}},
	}

	// Set the owner to our deployment.
	deployment, err := ac.Client.Apps().Deployments(ac.Options.Namespace).Get(ac.Options.DeploymentName, metav1.GetOptions{})
	if err != nil {
		return fmt.Errorf("failed to fetch our deployment: %v", err)
	}
	deploymentRef := metav1.NewControllerRef(deployment, deploymentKind)
	webhook.OwnerReferences = append(webhook.OwnerReferences, *deploymentRef)

	// Try to create the webhook and if it already exists validate webhook rules.
	_, err = client.Create(webhook)
	if err != nil {
		if !apierrors.IsAlreadyExists(err) {
			return fmt.Errorf("failed to create a webhook: %v", err)
		}
		logger.Info("Webhook already exists")
		configuredWebhook, err := client.Get(ac.Options.WebhookName, metav1.GetOptions{})
		if err != nil {
			return fmt.Errorf("error retrieving webhook: %v", err)
		}
		if ok, err := kmp.SafeEqual(configuredWebhook.Webhooks, webhook.Webhooks); err != nil {
			return fmt.Errorf("error diffing webhooks: %v", err)
		} else if !ok {
			logger.Info("Updating webhook")
			// Set the ResourceVersion as required by update.
			webhook.ObjectMeta.ResourceVersion = configuredWebhook.ObjectMeta.ResourceVersion
			if _, err := client.Update(webhook); err != nil {
				return fmt.Errorf("failed to update webhook: %s", err)
			}
		} else {
			logger.Info("Webhook is already valid")
		}
	} else {
		logger.Info("Created a webhook")
	}
	return nil
}

// ServeHTTP implements the external admission webhook for mutating
// serving resources.
func (ac *AdmissionController) ServeHTTP(w http.ResponseWriter, r *http.Request) {
	logger := ac.Logger
	logger.Infof("Webhook ServeHTTP request=%#v", r)

	// Verify the content type is accurate.
	contentType := r.Header.Get("Content-Type")
	if contentType != "application/json" {
		http.Error(w, "invalid Content-Type, want `application/json`", http.StatusUnsupportedMediaType)
		return
	}

	var review admissionv1beta1.AdmissionReview
	if err := json.NewDecoder(r.Body).Decode(&review); err != nil {
		http.Error(w, fmt.Sprintf("could not decode body: %v", err), http.StatusBadRequest)
		return
	}

	logger = logger.With(
		zap.String(logkey.Kind, fmt.Sprint(review.Request.Kind)),
		zap.String(logkey.Namespace, review.Request.Namespace),
		zap.String(logkey.Name, review.Request.Name),
		zap.String(logkey.Operation, fmt.Sprint(review.Request.Operation)),
		zap.String(logkey.Resource, fmt.Sprint(review.Request.Resource)),
		zap.String(logkey.SubResource, fmt.Sprint(review.Request.SubResource)),
		zap.String(logkey.UserInfo, fmt.Sprint(review.Request.UserInfo)))
	ctx := logging.WithLogger(r.Context(), logger)

	if ac.WithContext != nil {
		ctx = ac.WithContext(ctx)
	}

	reviewResponse := ac.admit(ctx, review.Request)
	var response admissionv1beta1.AdmissionReview
	if reviewResponse != nil {
		response.Response = reviewResponse
		response.Response.UID = review.Request.UID
	}

	logger.Infof("AdmissionReview for %#v: %s/%s response=%#v",
		review.Request.Kind, review.Request.Namespace, review.Request.Name, reviewResponse)

	if err := json.NewEncoder(w).Encode(response); err != nil {
		http.Error(w, fmt.Sprintf("could encode response: %v", err), http.StatusInternalServerError)
		return
	}
}

func makeErrorStatus(reason string, args ...interface{}) *admissionv1beta1.AdmissionResponse {
	result := apierrors.NewBadRequest(fmt.Sprintf(reason, args...)).Status()
	return &admissionv1beta1.AdmissionResponse{
		Result:  &result,
		Allowed: false,
	}
}

func (ac *AdmissionController) admit(ctx context.Context, request *admissionv1beta1.AdmissionRequest) *admissionv1beta1.AdmissionResponse {
	logger := logging.FromContext(ctx)
	switch request.Operation {
	case admissionv1beta1.Create, admissionv1beta1.Update:
	default:
		logger.Infof("Unhandled webhook operation, letting it through %v", request.Operation)
		return &admissionv1beta1.AdmissionResponse{Allowed: true}
	}

	patchBytes, err := ac.mutate(ctx, request)
	if err != nil {
		return makeErrorStatus("mutation failed: %v", err)
	}
	logger.Infof("Kind: %q PatchBytes: %v", request.Kind, string(patchBytes))

	return &admissionv1beta1.AdmissionResponse{
		Patch:   patchBytes,
		Allowed: true,
		PatchType: func() *admissionv1beta1.PatchType {
			pt := admissionv1beta1.PatchTypeJSONPatch
			return &pt
		}(),
	}
}

func (ac *AdmissionController) mutate(ctx context.Context, req *admissionv1beta1.AdmissionRequest) ([]byte, error) {
	kind := req.Kind
	newBytes := req.Object.Raw
	oldBytes := req.OldObject.Raw
	// Why, oh why are these different types...
	gvk := schema.GroupVersionKind{
		Group:   kind.Group,
		Version: kind.Version,
		Kind:    kind.Kind,
	}

	logger := logging.FromContext(ctx)
	handler, ok := ac.Handlers[gvk]
	if !ok {
		logger.Errorf("Unhandled kind: %v", gvk)
		return nil, fmt.Errorf("unhandled kind: %v", gvk)
	}

	// nil values denote absence of `old` (create) or `new` (delete) objects.
	var oldObj, newObj GenericCRD

	if len(newBytes) != 0 {
		newObj = handler.DeepCopyObject().(GenericCRD)
		newDecoder := json.NewDecoder(bytes.NewBuffer(newBytes))
		if ac.DisallowUnknownFields {
			newDecoder.DisallowUnknownFields()
		}
		if err := newDecoder.Decode(&newObj); err != nil {
			return nil, fmt.Errorf("cannot decode incoming new object: %v", err)
		}
	}
	if len(oldBytes) != 0 {
		oldObj = handler.DeepCopyObject().(GenericCRD)
		oldDecoder := json.NewDecoder(bytes.NewBuffer(oldBytes))
		if ac.DisallowUnknownFields {
			oldDecoder.DisallowUnknownFields()
		}
		if err := oldDecoder.Decode(&oldObj); err != nil {
			return nil, fmt.Errorf("cannot decode incoming old object: %v", err)
		}
	}
	var patches duck.JSONPatch

	var err error
	// Skip this step if the type we're dealing with is a duck type, since it is inherently
	// incomplete and this will patch away all of the unspecified fields.
	if _, ok := newObj.(duck.Populatable); !ok {
		// Add these before defaulting fields, otherwise defaulting may cause an illegal patch
		// because it expects the round tripped through Golang fields to be present already.
		rtp, err := roundTripPatch(newBytes, newObj)
		if err != nil {
			return nil, fmt.Errorf("cannot create patch for round tripped newBytes: %v", err)
		}
		patches = append(patches, rtp...)
	}

	// Set up the context for defaulting and validation
	if oldObj != nil {
		// Copy the old object and set defaults so that we don't reject our own
		// defaulting done earlier in the webhook.
		oldObj = oldObj.DeepCopyObject().(GenericCRD)
		oldObj.SetDefaults(ctx)

		ctx = apis.WithinUpdate(ctx, oldObj)
	} else {
		ctx = apis.WithinCreate(ctx)
	}
	ctx = apis.WithUserInfo(ctx, &req.UserInfo)

	// Default the new object.
	if patches, err = setDefaults(ctx, patches, newObj); err != nil {
		logger.Errorw("Failed the resource specific defaulter", zap.Error(err))
		// Return the error message as-is to give the defaulter callback
		// discretion over (our portion of) the message that the user sees.
		return nil, err
	}

	// None of the validators will accept a nil value for newObj.
	if newObj == nil {
		return nil, errMissingNewObject
	}
<<<<<<< HEAD
	if err := validate(ctx, oldObj, newObj); err != nil {
=======
	if err := validate(ctx, newObj); err != nil {
>>>>>>> 2adf7f0c
		logger.Errorw("Failed the resource specific validation", zap.Error(err))
		// Return the error message as-is to give the validation callback
		// discretion over (our portion of) the message that the user sees.
		return nil, err
	}
	if ac.Options.Strict {
		if err := strictValidate(ctx, oldObj, newObj); err != nil {
			logger.Errorw("Failed strict validation", zap.Error(err))
			return nil, err
		}
	}
	return json.Marshal(patches)
}

// roundTripPatch generates the JSONPatch that corresponds to round tripping the given bytes through
// the Golang type (JSON -> Golang type -> JSON). Because it is not always true that
// bytes == json.Marshal(json.Unmarshal(bytes)).
//
// For example, if bytes did not contain a 'spec' field and the Golang type specifies its 'spec'
// field without omitempty, then by round tripping through the Golang type, we would have added
// `'spec': {}`.
func roundTripPatch(bytes []byte, unmarshalled interface{}) (duck.JSONPatch, error) {
	if unmarshalled == nil {
		return duck.JSONPatch{}, nil
	}
	marshaledBytes, err := json.Marshal(unmarshalled)
	if err != nil {
		return nil, fmt.Errorf("cannot marshal interface: %v", err)
	}
	return jsonpatch.CreatePatch(bytes, marshaledBytes)
}

func generateSecret(ctx context.Context, options *ControllerOptions) (*corev1.Secret, error) {
	serverKey, serverCert, caCert, err := CreateCerts(ctx, options.ServiceName, options.Namespace)
	if err != nil {
		return nil, err
	}
	return &corev1.Secret{
		ObjectMeta: metav1.ObjectMeta{
			Name:      options.SecretName,
			Namespace: options.Namespace,
		},
		Data: map[string][]byte{
			secretServerKey:  serverKey,
			secretServerCert: serverCert,
			secretCACert:     caCert,
		},
	}, nil
}<|MERGE_RESOLUTION|>--- conflicted
+++ resolved
@@ -209,23 +209,6 @@
 	return serverKey, serverCert, caCert, nil
 }
 
-<<<<<<< HEAD
-// validate checks whether "new" and "old" implement HasImmutableFields and checks them,
-// it then delegates validation to apis.Validatable on "new".
-func validate(ctx context.Context, old GenericCRD, new GenericCRD) error {
-	if immutableNew, ok := new.(apis.Immutable); ok && old != nil {
-		// Copy the old object and set defaults so that we don't reject our own
-		// defaulting done earlier in the webhook.
-		old = old.DeepCopyObject().(GenericCRD)
-		old.SetDefaults(ctx)
-
-		immutableOld, ok := old.(apis.Immutable)
-		if !ok {
-			return fmt.Errorf("unexpected type mismatch %T vs. %T", old, new)
-		}
-		if err := immutableNew.CheckImmutableFields(ctx, immutableOld); err != nil {
-			return err
-=======
 // validate performs validation on the provided "new" CRD.
 // For legacy purposes, this also does apis.Immutable validation,
 // which is deprecated and will be removed in a future release.
@@ -240,7 +223,6 @@
 			if err := immutableNew.CheckImmutableFields(ctx, immutableOld); err != nil {
 				return err
 			}
->>>>>>> 2adf7f0c
 		}
 	}
 
@@ -589,11 +571,7 @@
 	if newObj == nil {
 		return nil, errMissingNewObject
 	}
-<<<<<<< HEAD
-	if err := validate(ctx, oldObj, newObj); err != nil {
-=======
 	if err := validate(ctx, newObj); err != nil {
->>>>>>> 2adf7f0c
 		logger.Errorw("Failed the resource specific validation", zap.Error(err))
 		// Return the error message as-is to give the validation callback
 		// discretion over (our portion of) the message that the user sees.
