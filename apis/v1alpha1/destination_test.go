--- conflicted
+++ resolved
@@ -204,7 +204,180 @@
 	}
 }
 
-<<<<<<< HEAD
+func TestValidateDestinationDisallowDeprecated(t *testing.T) {
+	ctx := context.TODO()
+
+	validRef := corev1.ObjectReference{
+		Kind:       kind,
+		APIVersion: apiVersion,
+		Name:       name,
+	}
+
+	validURL := apis.URL{
+		Scheme: "http",
+		Host:   "host",
+	}
+
+	tests := map[string]struct {
+		dest *Destination
+		want string
+	}{
+		"nil valid": {
+			dest: nil,
+			want: "",
+		},
+		"valid ref": {
+			dest: &Destination{
+				Ref: &validRef,
+			},
+			want: "",
+		},
+		"invalid ref, missing name": {
+			dest: &Destination{
+				Ref: &corev1.ObjectReference{
+					Kind:       kind,
+					APIVersion: apiVersion,
+				},
+			},
+			want: "missing field(s): ref.name",
+		},
+		"invalid ref, missing api version": {
+			dest: &Destination{
+				Ref: &corev1.ObjectReference{
+					Kind: kind,
+					Name: apiVersion,
+				},
+			},
+			want: "missing field(s): ref.apiVersion",
+		},
+		"invalid ref, missing kind": {
+			dest: &Destination{
+				Ref: &corev1.ObjectReference{
+					APIVersion: apiVersion,
+					Name:       name,
+				},
+			},
+			want: "missing field(s): ref.kind",
+		},
+		"invalid deprecated [apiVersion, kind, name]": {
+			dest: &Destination{
+				DeprecatedKind:       kind,
+				DeprecatedAPIVersion: apiVersion,
+				DeprecatedName:       name,
+			},
+			want: "invalid value: apiVersion is not allowed here, it's a deprecated value: apiVersion\ninvalid value: kind is not allowed here, it's a deprecated value: kind\ninvalid value: name is not allowed here, it's a deprecated value: name",
+		},
+		"invalid deprecated [apiVersion, kind]": {
+			dest: &Destination{
+				DeprecatedKind:       kind,
+				DeprecatedAPIVersion: apiVersion,
+			},
+			want: "invalid value: apiVersion is not allowed here, it's a deprecated value: apiVersion\ninvalid value: kind is not allowed here, it's a deprecated value: kind",
+		},
+		"invalid deprecated [kind, name]": {
+			dest: &Destination{
+				DeprecatedKind: kind,
+				DeprecatedName: name,
+			},
+			want: "invalid value: kind is not allowed here, it's a deprecated value: kind\ninvalid value: name is not allowed here, it's a deprecated value: name",
+		},
+		"invalid deprecated [apiVersion, name]": {
+			dest: &Destination{
+				DeprecatedAPIVersion: apiVersion,
+				DeprecatedName:       name,
+			},
+			want: "invalid value: apiVersion is not allowed here, it's a deprecated value: apiVersion\ninvalid value: name is not allowed here, it's a deprecated value: name",
+		},
+		"valid uri": {
+			dest: &Destination{
+				URI: &validURL,
+			},
+		},
+		"invalid, uri has no host": {
+			dest: &Destination{
+				URI: &apis.URL{
+					Scheme: "http",
+				},
+			},
+			want: "invalid value: Relative URI is not allowed when Ref and [apiVersion, kind, name] is absent: uri",
+		},
+		"invalid, uri is not absolute url": {
+			dest: &Destination{
+				URI: &apis.URL{
+					Host: "host",
+				},
+			},
+			want: "invalid value: Relative URI is not allowed when Ref and [apiVersion, kind, name] is absent: uri",
+		},
+		"invalid deprecated, both ref and [apiVersion, kind, name] are present ": {
+			dest: &Destination{
+				Ref: &corev1.ObjectReference{
+					Kind:       "SomeKind",
+					APIVersion: "v1mega1",
+					Name:       "a-name",
+				},
+				DeprecatedKind:       kind,
+				DeprecatedAPIVersion: apiVersion,
+				DeprecatedName:       name,
+			},
+			want: "invalid value: apiVersion is not allowed here, it's a deprecated value: apiVersion\ninvalid value: kind is not allowed here, it's a deprecated value: kind\ninvalid value: name is not allowed here, it's a deprecated value: name",
+		},
+		"invalid, both uri and ref, uri is absolute URL": {
+			dest: &Destination{
+				URI: &validURL,
+				Ref: &validRef,
+			},
+			want: "Absolute URI is not allowed when Ref or [apiVersion, kind, name] is present: [apiVersion, kind, name], ref, uri",
+		},
+		"invalid, both uri and [apiVersion, kind, name], uri is absolute URL": {
+			dest: &Destination{
+				URI:                  &validURL,
+				DeprecatedKind:       kind,
+				DeprecatedAPIVersion: apiVersion,
+				DeprecatedName:       name,
+			},
+			want: "invalid value: apiVersion is not allowed here, it's a deprecated value: apiVersion\ninvalid value: kind is not allowed here, it's a deprecated value: kind\ninvalid value: name is not allowed here, it's a deprecated value: name",
+		},
+		"invalid, both ref, [apiVersion, kind, name] and uri  are nil": {
+			dest: &Destination{},
+			want: "expected at least one, got none: [apiVersion, kind, name], ref, uri",
+		},
+		"valid, both uri and ref, uri is not a absolute URL": {
+			dest: &Destination{
+				URI: &apis.URL{
+					Path: "/handler",
+				},
+				Ref: &validRef,
+			},
+		},
+		"invalid deprecated, both uri and [apiVersion, kind, name], uri is not a absolute URL": {
+			dest: &Destination{
+				URI: &apis.URL{
+					Path: "/handler",
+				},
+				DeprecatedKind:       kind,
+				DeprecatedAPIVersion: apiVersion,
+				DeprecatedName:       name,
+			},
+			want: "invalid value: apiVersion is not allowed here, it's a deprecated value: apiVersion\ninvalid value: kind is not allowed here, it's a deprecated value: kind\ninvalid value: name is not allowed here, it's a deprecated value: name",
+		},
+	}
+
+	for name, tc := range tests {
+		t.Run(name, func(t *testing.T) {
+			gotErr := tc.dest.ValidateDisallowDeprecated(ctx)
+
+			if tc.want != "" {
+				if got, want := gotErr.Error(), tc.want; got != want {
+					t.Errorf("%s: Error() = %v, wanted %v", name, got, want)
+				}
+			} else if gotErr != nil {
+				t.Errorf("%s: Validate() = %v, wanted nil", name, gotErr)
+			}
+		})
+	}
+}
+
 func TestDestination_GetRef(t *testing.T) {
 	ref := &corev1.ObjectReference{
 		APIVersion: apiVersion,
@@ -248,177 +421,6 @@
 			got := tc.dest.GetRef()
 			if diff := cmp.Diff(tc.want, got); diff != "" {
 				t.Errorf("Unexpected result (-want +got): %s", diff)
-=======
-func TestValidateDestinationDisallowDeprecated(t *testing.T) {
-	ctx := context.TODO()
-
-	validRef := corev1.ObjectReference{
-		Kind:       kind,
-		APIVersion: apiVersion,
-		Name:       name,
-	}
-
-	validURL := apis.URL{
-		Scheme: "http",
-		Host:   "host",
-	}
-
-	tests := map[string]struct {
-		dest *Destination
-		want string
-	}{
-		"nil valid": {
-			dest: nil,
-			want: "",
-		},
-		"valid ref": {
-			dest: &Destination{
-				Ref: &validRef,
-			},
-			want: "",
-		},
-		"invalid ref, missing name": {
-			dest: &Destination{
-				Ref: &corev1.ObjectReference{
-					Kind:       kind,
-					APIVersion: apiVersion,
-				},
-			},
-			want: "missing field(s): ref.name",
-		},
-		"invalid ref, missing api version": {
-			dest: &Destination{
-				Ref: &corev1.ObjectReference{
-					Kind: kind,
-					Name: apiVersion,
-				},
-			},
-			want: "missing field(s): ref.apiVersion",
-		},
-		"invalid ref, missing kind": {
-			dest: &Destination{
-				Ref: &corev1.ObjectReference{
-					APIVersion: apiVersion,
-					Name:       name,
-				},
-			},
-			want: "missing field(s): ref.kind",
-		},
-		"invalid deprecated [apiVersion, kind, name]": {
-			dest: &Destination{
-				DeprecatedKind:       kind,
-				DeprecatedAPIVersion: apiVersion,
-				DeprecatedName:       name,
-			},
-			want: "invalid value: apiVersion is not allowed here, it's a deprecated value: apiVersion\ninvalid value: kind is not allowed here, it's a deprecated value: kind\ninvalid value: name is not allowed here, it's a deprecated value: name",
-		},
-		"invalid deprecated [apiVersion, kind]": {
-			dest: &Destination{
-				DeprecatedKind:       kind,
-				DeprecatedAPIVersion: apiVersion,
-			},
-			want: "invalid value: apiVersion is not allowed here, it's a deprecated value: apiVersion\ninvalid value: kind is not allowed here, it's a deprecated value: kind",
-		},
-		"invalid deprecated [kind, name]": {
-			dest: &Destination{
-				DeprecatedKind: kind,
-				DeprecatedName: name,
-			},
-			want: "invalid value: kind is not allowed here, it's a deprecated value: kind\ninvalid value: name is not allowed here, it's a deprecated value: name",
-		},
-		"invalid deprecated [apiVersion, name]": {
-			dest: &Destination{
-				DeprecatedAPIVersion: apiVersion,
-				DeprecatedName:       name,
-			},
-			want: "invalid value: apiVersion is not allowed here, it's a deprecated value: apiVersion\ninvalid value: name is not allowed here, it's a deprecated value: name",
-		},
-		"valid uri": {
-			dest: &Destination{
-				URI: &validURL,
-			},
-		},
-		"invalid, uri has no host": {
-			dest: &Destination{
-				URI: &apis.URL{
-					Scheme: "http",
-				},
-			},
-			want: "invalid value: Relative URI is not allowed when Ref and [apiVersion, kind, name] is absent: uri",
-		},
-		"invalid, uri is not absolute url": {
-			dest: &Destination{
-				URI: &apis.URL{
-					Host: "host",
-				},
-			},
-			want: "invalid value: Relative URI is not allowed when Ref and [apiVersion, kind, name] is absent: uri",
-		},
-		"invalid deprecated, both ref and [apiVersion, kind, name] are present ": {
-			dest: &Destination{
-				Ref: &corev1.ObjectReference{
-					Kind:       "SomeKind",
-					APIVersion: "v1mega1",
-					Name:       "a-name",
-				},
-				DeprecatedKind:       kind,
-				DeprecatedAPIVersion: apiVersion,
-				DeprecatedName:       name,
-			},
-			want: "invalid value: apiVersion is not allowed here, it's a deprecated value: apiVersion\ninvalid value: kind is not allowed here, it's a deprecated value: kind\ninvalid value: name is not allowed here, it's a deprecated value: name",
-		},
-		"invalid, both uri and ref, uri is absolute URL": {
-			dest: &Destination{
-				URI: &validURL,
-				Ref: &validRef,
-			},
-			want: "Absolute URI is not allowed when Ref or [apiVersion, kind, name] is present: [apiVersion, kind, name], ref, uri",
-		},
-		"invalid, both uri and [apiVersion, kind, name], uri is absolute URL": {
-			dest: &Destination{
-				URI:                  &validURL,
-				DeprecatedKind:       kind,
-				DeprecatedAPIVersion: apiVersion,
-				DeprecatedName:       name,
-			},
-			want: "invalid value: apiVersion is not allowed here, it's a deprecated value: apiVersion\ninvalid value: kind is not allowed here, it's a deprecated value: kind\ninvalid value: name is not allowed here, it's a deprecated value: name",
-		},
-		"invalid, both ref, [apiVersion, kind, name] and uri  are nil": {
-			dest: &Destination{},
-			want: "expected at least one, got none: [apiVersion, kind, name], ref, uri",
-		},
-		"valid, both uri and ref, uri is not a absolute URL": {
-			dest: &Destination{
-				URI: &apis.URL{
-					Path: "/handler",
-				},
-				Ref: &validRef,
-			},
-		},
-		"invalid deprecated, both uri and [apiVersion, kind, name], uri is not a absolute URL": {
-			dest: &Destination{
-				URI: &apis.URL{
-					Path: "/handler",
-				},
-				DeprecatedKind:       kind,
-				DeprecatedAPIVersion: apiVersion,
-				DeprecatedName:       name,
-			},
-			want: "invalid value: apiVersion is not allowed here, it's a deprecated value: apiVersion\ninvalid value: kind is not allowed here, it's a deprecated value: kind\ninvalid value: name is not allowed here, it's a deprecated value: name",
-		},
-	}
-
-	for name, tc := range tests {
-		t.Run(name, func(t *testing.T) {
-			gotErr := tc.dest.ValidateDisallowDeprecated(ctx)
-
-			if tc.want != "" {
-				if got, want := gotErr.Error(), tc.want; got != want {
-					t.Errorf("%s: Error() = %v, wanted %v", name, got, want)
-				}
-			} else if gotErr != nil {
-				t.Errorf("%s: Validate() = %v, wanted nil", name, gotErr)
->>>>>>> 0c92be18
 			}
 		})
 	}
