/*
Copyright 2019 The Knative Authors

Licensed under the Apache License, Version 2.0 (the "License");
you may not use this file except in compliance with the License.
You may obtain a copy of the License at

    http://www.apache.org/licenses/LICENSE-2.0

Unless required by applicable law or agreed to in writing, software
distributed under the License is distributed on an "AS IS" BASIS,
WITHOUT WARRANTIES OR CONDITIONS OF ANY KIND, either express or implied.
See the License for the specific language governing permissions and
limitations under the License.
*/

package apis

import (
	"sort"
	"time"

	"fmt"

	corev1 "k8s.io/api/core/v1"
	metav1 "k8s.io/apimachinery/pkg/apis/meta/v1"
)

// Conditions is the interface for a Resource that implements the getter and
// setter for accessing a Condition collection.
// +k8s:deepcopy-gen=true
type ConditionsAccessor interface {
	GetConditions() Conditions
	SetConditions(Conditions)
}

// ConditionAccessor is used to access a condition through it's type
type ConditionAccessor interface {
	// GetCondition finds and returns the Condition that matches the ConditionType
	// It should return nil if the condition type is not present
	GetCondition(t ConditionType) *Condition
}

// ConditionSet is an abstract collection of the possible ConditionType values
// that a particular resource might expose.  It also holds the "happy condition"
// for that resource, which we define to be one of Ready or Succeeded depending
// on whether it is a Living or Batch process respectively.
// +k8s:deepcopy-gen=false
type ConditionSet struct {
	happy      ConditionType
	dependents []ConditionType
}

// ConditionManager allows a resource to operate on its Conditions using higher
// order operations.
type ConditionManager interface {
	ConditionAccessor

	// IsHappy looks at the happy condition and returns true if that condition is
	// set to true.
	IsHappy() bool

	// GetTopLevelCondition finds and returns the top level Condition (happy Condition).
	GetTopLevelCondition() *Condition

	// SetCondition sets or updates the Condition on Conditions for Condition.Type.
	// If there is an update, Conditions are stored back sorted.
	SetCondition(new Condition)

	// ClearCondition removes the non terminal condition that matches the ConditionType
	ClearCondition(t ConditionType) error

	// MarkTrue sets the status of t to true, and then marks the happy condition to
	// true if all dependents are true.
	MarkTrue(t ConditionType)

	// MarkTrueWithReason sets the status of t to true with the reason, and then marks the happy
	// condition to true if all dependents are true.
	MarkTrueWithReason(t ConditionType, reason, messageFormat string, messageA ...interface{})

	// MarkUnknown sets the status of t to Unknown and also sets the happy condition
	// to Unknown if no other dependent condition is in an error state.
	MarkUnknown(t ConditionType, reason, messageFormat string, messageA ...interface{})

	// MarkFalse sets the status of t and the happy condition to False.
	MarkFalse(t ConditionType, reason, messageFormat string, messageA ...interface{})

	// InitializeConditions updates all Conditions in the ConditionSet to Unknown
	// if not set.
	InitializeConditions()
}

// NewLivingConditionSet returns a ConditionSet to hold the conditions for the
// living resource. ConditionReady is used as the happy condition.
// The set of condition types provided are those of the terminal subconditions.
func NewLivingConditionSet(d ...ConditionType) ConditionSet {
	return newConditionSet(ConditionReady, d...)
}

// NewBatchConditionSet returns a ConditionSet to hold the conditions for the
// batch resource. ConditionSucceeded is used as the happy condition.
// The set of condition types provided are those of the terminal subconditions.
func NewBatchConditionSet(d ...ConditionType) ConditionSet {
	return newConditionSet(ConditionSucceeded, d...)
}

// newConditionSet returns a ConditionSet to hold the conditions that are
// important for the caller. The first ConditionType is the overarching status
// for that will be used to signal the resources' status is Ready or Succeeded.
func newConditionSet(happy ConditionType, dependents ...ConditionType) ConditionSet {
	deps := make([]ConditionType, 0, len(dependents))
	for _, d := range dependents {
		// Skip duplicates
		if d == happy || contains(deps, d) {
			continue
		}
		deps = append(deps, d)
	}
	return ConditionSet{
		happy:      happy,
		dependents: deps,
	}
}

func contains(ct []ConditionType, t ConditionType) bool {
	for _, c := range ct {
		if c == t {
			return true
		}
	}
	return false
}

// Check that conditionsImpl implements ConditionManager.
var _ ConditionManager = (*conditionsImpl)(nil)

// conditionsImpl implements the helper methods for evaluating Conditions.
// +k8s:deepcopy-gen=false
type conditionsImpl struct {
	ConditionSet
	accessor ConditionsAccessor
}

// GetTopLevelConditionType is an accessor for the top-level happy condition.
func (r ConditionSet) GetTopLevelConditionType() ConditionType {
	return r.happy
}

// Manage creates a ConditionManager from an accessor object using the original
// ConditionSet as a reference. Status must be a pointer to a struct.
func (r ConditionSet) Manage(status ConditionsAccessor) ConditionManager {
	return conditionsImpl{
		accessor:     status,
		ConditionSet: r,
	}
}

// IsHappy looks at the top level Condition (happy Condition) and returns true if that condition is
// set to true.
func (r conditionsImpl) IsHappy() bool {
	return r.GetTopLevelCondition().IsTrue()
}

// GetTopLevelCondition finds and returns the top level Condition (happy Condition).
func (r conditionsImpl) GetTopLevelCondition() *Condition {
	return r.GetCondition(r.happy)
}

// GetCondition finds and returns the Condition that matches the ConditionType
// previously set on Conditions.
func (r conditionsImpl) GetCondition(t ConditionType) *Condition {
	if r.accessor == nil {
		return nil
	}

	for _, c := range r.accessor.GetConditions() {
		if c.Type == t {
			return &c
		}
	}
	return nil
}

// SetCondition sets or updates the Condition on Conditions for Condition.Type.
// If there is an update, Conditions are stored back sorted.
func (r conditionsImpl) SetCondition(cond Condition) {
	if r.accessor == nil {
		return
	}
	t := cond.Type
	var conditions Conditions
	for _, c := range r.accessor.GetConditions() {
		if c.Type != t {
			conditions = append(conditions, c)
<<<<<<< HEAD
		}
	}
	new.LastTransitionTime = metav1.NewTime(time.Now())
	conditions = append(conditions, new)
=======
		} else {
			// If we'd only update the LastTransitionTime, then return.
			cond.LastTransitionTime = c.LastTransitionTime
			if reflect.DeepEqual(cond, c) {
				return
			}
		}
	}
	cond.LastTransitionTime = VolatileTime{Inner: metav1.NewTime(time.Now())}
	conditions = append(conditions, cond)
>>>>>>> eb05e8dd
	// Sorted for convenience of the consumer, i.e. kubectl.
	sort.Slice(conditions, func(i, j int) bool { return conditions[i].Type < conditions[j].Type })
	r.accessor.SetConditions(conditions)
}

func (r conditionsImpl) isTerminal(t ConditionType) bool {
	for _, cond := range r.dependents {
		if cond == t {
			return true
		}
	}
	return t == r.happy
}

func (r conditionsImpl) severity(t ConditionType) ConditionSeverity {
	if r.isTerminal(t) {
		return ConditionSeverityError
	}
	return ConditionSeverityInfo
}

// RemoveCondition removes the non terminal condition that matches the ConditionType
// Not implemented for terminal conditions
func (r conditionsImpl) ClearCondition(t ConditionType) error {
	var conditions Conditions

	if r.accessor == nil {
		return nil
	}
	// Terminal conditions are not handled as they can't be nil
	if r.isTerminal(t) {
		return fmt.Errorf("Clearing terminal conditions not implemented")
	}
	cond := r.GetCondition(t)
	if cond == nil {
		return nil
	}
	for _, c := range r.accessor.GetConditions() {
		if c.Type != t {
			conditions = append(conditions, c)
		}
	}

	// Sorted for convenience of the consumer, i.e. kubectl.
	sort.Slice(conditions, func(i, j int) bool { return conditions[i].Type < conditions[j].Type })
	r.accessor.SetConditions(conditions)

	return nil
}

// MarkTrue sets the status of t to true, and then marks the happy condition to
// true if all other dependents are also true.
func (r conditionsImpl) MarkTrue(t ConditionType) {
	// Set the specified condition.
	r.SetCondition(Condition{
		Type:     t,
		Status:   corev1.ConditionTrue,
		Severity: r.severity(t),
	})
	r.recomputeHappiness(t)
}

// MarkTrueWithReason sets the status of t to true with the reason, and then marks the happy condition to
// true if all other dependents are also true.
func (r conditionsImpl) MarkTrueWithReason(t ConditionType, reason, messageFormat string, messageA ...interface{}) {
	// set the specified condition
	r.SetCondition(Condition{
		Type:     t,
		Status:   corev1.ConditionTrue,
		Reason:   reason,
		Message:  fmt.Sprintf(messageFormat, messageA...),
		Severity: r.severity(t),
	})
	r.recomputeHappiness(t)
}

// recomputeHappiness marks the happy condition to true if all other dependents are also true.
func (r conditionsImpl) recomputeHappiness(t ConditionType) {
	if c := r.findUnhappyDependent(); c != nil {
		// Propagate unhappy dependent to happy condition.
		r.SetCondition(Condition{
			Type:     r.happy,
			Status:   c.Status,
			Reason:   c.Reason,
			Message:  c.Message,
			Severity: r.severity(r.happy),
		})
	} else if t != r.happy {
		// Set the happy condition to true.
		r.SetCondition(Condition{
			Type:     r.happy,
			Status:   corev1.ConditionTrue,
			Severity: r.severity(r.happy),
		})
	}
}

func (r conditionsImpl) findUnhappyDependent() *Condition {
	// This only works if there are dependents.
	if len(r.dependents) == 0 {
		return nil
	}

	// Do not modify the accessors condition order.
	conditions := r.accessor.GetConditions().DeepCopy()

	// Filter based on terminal status.
	n := 0
	for _, c := range conditions {
		if c.Severity == ConditionSeverityError && c.Type != r.happy {
			conditions[n] = c
			n++
		}
	}
	conditions = conditions[:n]

	// Sort set conditions by time.
	sort.Slice(conditions, func(i, j int) bool {
		return conditions[i].LastTransitionTime.Time.After(conditions[j].LastTransitionTime.Time)
	})

	// First check the conditions with Status == False.
	for _, c := range conditions {
		// False conditions trump Unknown.
		if c.IsFalse() {
			return &c
		}
	}
	// Second check for conditions with Status == Unknown.
	for _, c := range conditions {
		if c.IsUnknown() {
			return &c
		}
	}

	// If something was not initialized.
	if len(r.dependents) > len(conditions) {
		return &Condition{
			Status: corev1.ConditionUnknown,
		}
	}

	// All dependents are fine.
	return nil
}

// MarkUnknown sets the status of t to Unknown and also sets the happy condition
// to Unknown if no other dependent condition is in an error state.
func (r conditionsImpl) MarkUnknown(t ConditionType, reason, messageFormat string, messageA ...interface{}) {
	// set the specified condition
	r.SetCondition(Condition{
		Type:     t,
		Status:   corev1.ConditionUnknown,
		Reason:   reason,
		Message:  fmt.Sprintf(messageFormat, messageA...),
		Severity: r.severity(t),
	})

	// check the dependents.
	isDependent := false
	for _, cond := range r.dependents {
		c := r.GetCondition(cond)
		// Failed conditions trump Unknown conditions
		if c.IsFalse() {
			// Double check that the happy condition is also false.
			happy := r.GetCondition(r.happy)
			if !happy.IsFalse() {
				r.MarkFalse(r.happy, reason, messageFormat, messageA...)
			}
			return
		}
		if cond == t {
			isDependent = true
		}
	}

	if isDependent {
		// set the happy condition, if it is one of our dependent subconditions.
		r.SetCondition(Condition{
			Type:     r.happy,
			Status:   corev1.ConditionUnknown,
			Reason:   reason,
			Message:  fmt.Sprintf(messageFormat, messageA...),
			Severity: r.severity(r.happy),
		})
	}
}

// MarkFalse sets the status of t and the happy condition to False.
func (r conditionsImpl) MarkFalse(t ConditionType, reason, messageFormat string, messageA ...interface{}) {
	types := []ConditionType{t}
	for _, cond := range r.dependents {
		if cond == t {
			types = append(types, r.happy)
		}
	}

	for _, t := range types {
		r.SetCondition(Condition{
			Type:     t,
			Status:   corev1.ConditionFalse,
			Reason:   reason,
			Message:  fmt.Sprintf(messageFormat, messageA...),
			Severity: r.severity(t),
		})
	}
}

// InitializeConditions updates all Conditions in the ConditionSet to Unknown
// if not set.
func (r conditionsImpl) InitializeConditions() {
	happy := r.GetCondition(r.happy)
	if happy == nil {
		happy = &Condition{
			Type:     r.happy,
			Status:   corev1.ConditionUnknown,
			Severity: ConditionSeverityError,
		}
		r.SetCondition(*happy)
	}
	// If the happy state is true, it implies that all of the terminal
	// subconditions must be true, so initialize any unset conditions to
	// true if our happy condition is true, otherwise unknown.
	status := corev1.ConditionUnknown
	if happy.Status == corev1.ConditionTrue {
		status = corev1.ConditionTrue
	}
	for _, t := range r.dependents {
		r.initializeTerminalCondition(t, status)
	}
}

// initializeTerminalCondition initializes a Condition to the given status if unset.
func (r conditionsImpl) initializeTerminalCondition(t ConditionType, status corev1.ConditionStatus) *Condition {
	if c := r.GetCondition(t); c != nil {
		return c
	}
	c := Condition{
		Type:     t,
		Status:   status,
		Severity: ConditionSeverityError,
	}
	r.SetCondition(c)
	return &c
}<|MERGE_RESOLUTION|>--- conflicted
+++ resolved
@@ -192,23 +192,10 @@
 	for _, c := range r.accessor.GetConditions() {
 		if c.Type != t {
 			conditions = append(conditions, c)
-<<<<<<< HEAD
 		}
 	}
 	new.LastTransitionTime = metav1.NewTime(time.Now())
 	conditions = append(conditions, new)
-=======
-		} else {
-			// If we'd only update the LastTransitionTime, then return.
-			cond.LastTransitionTime = c.LastTransitionTime
-			if reflect.DeepEqual(cond, c) {
-				return
-			}
-		}
-	}
-	cond.LastTransitionTime = VolatileTime{Inner: metav1.NewTime(time.Now())}
-	conditions = append(conditions, cond)
->>>>>>> eb05e8dd
 	// Sorted for convenience of the consumer, i.e. kubectl.
 	sort.Slice(conditions, func(i, j int) bool { return conditions[i].Type < conditions[j].Type })
 	r.accessor.SetConditions(conditions)
