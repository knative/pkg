/*
Copyright 2017 The Knative Authors

Licensed under the Apache License, Version 2.0 (the "License");
you may not use this file except in compliance with the License.
You may obtain a copy of the License at

    http://www.apache.org/licenses/LICENSE-2.0

Unless required by applicable law or agreed to in writing, software
distributed under the License is distributed on an "AS IS" BASIS,
WITHOUT WARRANTIES OR CONDITIONS OF ANY KIND, either express or implied.
See the License for the specific language governing permissions and
limitations under the License.
*/

package apis

import (
	"fmt"
	"sort"
	"strings"
)

// CurrentField is a constant to supply as a fieldPath for when there is
// a problem with the current field itself.
const CurrentField = ""

// FieldError is used to propagate the context of errors pertaining to
// specific fields in a manner suitable for use in a recursive walk, so
// that errors contain the appropriate field context.
// FieldError methods are non-mutating.
// +k8s:deepcopy-gen=true
type FieldError struct {
	Message string
	Paths   []string
	// Details contains an optional longer payload.
	// +optional
	Details string
	errors  []FieldError
}

// FieldError implements error
var _ error = (*FieldError)(nil)

// ViaField is used to propagate a validation error along a field access.
// For example, if a type recursively validates its "spec" via:
//   if err := foo.Spec.Validate(); err != nil {
//     // Augment any field paths with the context that they were accessed
//     // via "spec".
//     return err.ViaField("spec")
//   }
func (fe *FieldError) ViaField(prefix ...string) *FieldError {
	if fe == nil {
		return nil
	}
	// Copy over message and details, paths will be updated and errors come
	// along using .Also().
	newErr := &FieldError{
		Message: fe.Message,
		Details: fe.Details,
	}

	// Prepend the Prefix to existing errors.
	newPaths := make([]string, 0, len(fe.Paths))
	for _, oldPath := range fe.Paths {
		newPaths = append(newPaths, flatten(append(prefix, oldPath)))
	}
	newErr.Paths = newPaths
	for _, e := range fe.errors {
		newErr = newErr.Also(e.ViaField(prefix...))
	}
	return newErr
}

// ViaIndex is used to attach an index to the next ViaField provided.
// For example, if a type recursively validates a parameter that has a collection:
//  for i, c := range spec.Collection {
//    if err := doValidation(c); err != nil {
//      return err.ViaIndex(i).ViaField("collection")
//    }
//  }
func (fe *FieldError) ViaIndex(index int) *FieldError {
	return fe.ViaField(asIndex(index))
}

// ViaFieldIndex is the short way to chain: err.ViaIndex(bar).ViaField(foo)
func (fe *FieldError) ViaFieldIndex(field string, index int) *FieldError {
	return fe.ViaIndex(index).ViaField(field)
}

// ViaKey is used to attach a key to the next ViaField provided.
// For example, if a type recursively validates a parameter that has a collection:
//  for k, v := range spec.Bag. {
//    if err := doValidation(v); err != nil {
//      return err.ViaKey(k).ViaField("bag")
//    }
//  }
func (fe *FieldError) ViaKey(key string) *FieldError {
	return fe.ViaField(asKey(key))
}

// ViaFieldKey is the short way to chain: err.ViaKey(bar).ViaField(foo)
func (fe *FieldError) ViaFieldKey(field string, key string) *FieldError {
	return fe.ViaKey(key).ViaField(field)
}

// Also collects errors, returns a new collection of existing errors and new errors.
func (fe *FieldError) Also(errs ...*FieldError) *FieldError {
	var newErr *FieldError
	// collect the current objects errors, if it has any
	if !fe.isEmpty() {
		newErr = fe.DeepCopy()
	} else {
		newErr = &FieldError{}
	}
	// and then collect the passed in errors
	for _, e := range errs {
		if !e.isEmpty() {
			newErr.errors = append(newErr.errors, *e)
		}
	}
	if newErr.isEmpty() {
		return nil
	}
	return newErr
}

func (fe *FieldError) isEmpty() bool {
	if fe == nil {
		return true
	}
	return fe.Message == "" && fe.Details == "" && len(fe.errors) == 0 && len(fe.Paths) == 0
}

// normalized returns a flattened copy of all the errors.
func (fe *FieldError) normalized() []*FieldError {
	// In case we call normalized on a nil object, return just an empty
	// list. This can happen when .Error() is called on a nil object.
	if fe == nil {
		return []*FieldError(nil)
	}
<<<<<<< HEAD
	var errors []FieldError
	// If this FieldError is a leaf, add it.
=======

	// Allocate errors with at least as many objects as we'll get on the first pass.
	errors := make([]*FieldError, 0, len(fe.errors)+1)
	// If this FieldError is a leaf,
>>>>>>> 1f624b77
	if fe.Message != "" {
		errors = append(errors, &FieldError{
			Message: fe.Message,
			Paths:   fe.Paths,
			Details: fe.Details,
		})
	}
	// And then collect all other errors recursively.
	for _, e := range fe.errors {
		errors = append(errors, e.normalized()...)
	}
	return errors
}

// Error implements error
func (fe *FieldError) Error() string {
	// Get the list of errors as a flat merged list.
	normedErrors := merge(fe.normalized())
	errs := make([]string, 0, len(normedErrors))
	for _, e := range normedErrors {
		if e.Details == "" {
			errs = append(errs, fmt.Sprintf("%v: %v", e.Message, strings.Join(e.Paths, ", ")))
		} else {
			errs = append(errs, fmt.Sprintf("%v: %v\n%v", e.Message, strings.Join(e.Paths, ", "), e.Details))
		}
	}
	return strings.Join(errs, "\n")
}

// Helpers ---

func asIndex(index int) string {
	return fmt.Sprintf("[%d]", index)
}

func isIndex(part string) bool {
	return strings.HasPrefix(part, "[") && strings.HasSuffix(part, "]")
}

func asKey(key string) string {
	return fmt.Sprintf("[%s]", key)
}

// flatten takes in a array of path components and looks for chances to flatten
// objects that have index prefixes, examples:
//   err([0]).ViaField(bar).ViaField(foo) -> foo.bar.[0] converts to foo.bar[0]
//   err(bar).ViaIndex(0).ViaField(foo) -> foo.[0].bar converts to foo[0].bar
//   err(bar).ViaField(foo).ViaIndex(0) -> [0].foo.bar converts to [0].foo.bar
//   err(bar).ViaIndex(0).ViaIndex[1].ViaField(foo) -> foo.[1].[0].bar converts to foo[1][0].bar
func flatten(path []string) string {
	var newPath []string
	for _, part := range path {
		for _, p := range strings.Split(part, ".") {
			if p == CurrentField {
				continue
			} else if len(newPath) > 0 && isIndex(p) {
				newPath[len(newPath)-1] += p
			} else {
				newPath = append(newPath, p)
			}
		}
	}
	return strings.Join(newPath, ".")
}

// mergePaths takes in two string slices and returns the combination of them
// without any duplicate entries.
func mergePaths(a, b []string) []string {
	newPaths := make([]string, 0, len(a)+len(b))
	newPaths = append(newPaths, a...)
	for _, bi := range b {
		if !containsString(newPaths, bi) {
			newPaths = append(newPaths, bi)
		}
	}
	return newPaths
}

// containsString takes in a string slice and looks for the provided string
// within the slice.
func containsString(slice []string, s string) bool {
	for _, item := range slice {
		if item == s {
			return true
		}
	}
	return false
}

// merge takes in a flat list of FieldErrors and returns back a merged list of
// FieldErrors. FieldErrors have their Paths combined (and de-duped) if their
// Message and Details are the same. Merge will not inspect FieldError.errors.
// Merge will also sort the .Path slice, and the errors slice before returning.
func merge(errs []*FieldError) []*FieldError {
	// make a map big enough for all the errors.
	m := make(map[string]*FieldError, len(errs))

	// Convert errs to a map where the key is <message>-<details> and the value
	// is the error. If an error already exists in the map with the same key,
	// then the paths will be merged.
	for _, e := range errs {
		k := key(e)
		if v, ok := m[k]; ok {
			// Found a match, merge the keys.
			v.Paths = mergePaths(v.Paths, e.Paths)
		} else {
			// Does not exist in the map, save the error.
			m[k] = e
		}
	}

	// Take the map made previously and flatten it back out again.
	newErrs := make([]*FieldError, 0, len(m))
	for _, v := range m {
		// While we have access to the merged paths, sort them too.
		sort.Slice(v.Paths, func(i, j int) bool { return v.Paths[i] < v.Paths[j] })
		newErrs = append(newErrs, v)
	}

	// Sort the flattened map.
	sort.Slice(newErrs, func(i, j int) bool {
		if newErrs[i].Message == newErrs[j].Message {
			return newErrs[i].Details < newErrs[j].Details
		}
		return newErrs[i].Message < newErrs[j].Message
	})

	// return back the merged list of sorted errors.
	return newErrs
}

// key returns the key using the fields .Message and .Details.
func key(err *FieldError) string {
	return fmt.Sprintf("%s-%s", err.Message, err.Details)
}

// Public helpers ---

// ErrMissingField is a variadic helper method for constructing a FieldError for
// a set of missing fields.
func ErrMissingField(fieldPaths ...string) *FieldError {
	return &FieldError{
		Message: "missing field(s)",
		Paths:   fieldPaths,
	}
}

// ErrDisallowedFields is a variadic helper method for constructing a FieldError
// for a set of disallowed fields.
func ErrDisallowedFields(fieldPaths ...string) *FieldError {
	return &FieldError{
		Message: "must not set the field(s)",
		Paths:   fieldPaths,
	}
}

// ErrInvalidValue constructs a FieldError for a field that has received an
// invalid string value.
func ErrInvalidValue(value, fieldPath string) *FieldError {
	return &FieldError{
		Message: fmt.Sprintf("invalid value %q", value),
		Paths:   []string{fieldPath},
	}
}

// ErrMissingOneOf is a variadic helper method for constructing a FieldError for
// not having at least one field in a mutually exclusive field group.
func ErrMissingOneOf(fieldPaths ...string) *FieldError {
	return &FieldError{
		Message: "expected exactly one, got neither",
		Paths:   fieldPaths,
	}
}

// ErrMultipleOneOf is a variadic helper method for constructing a FieldError
// for having more than one field set in a mutually exclusive field group.
func ErrMultipleOneOf(fieldPaths ...string) *FieldError {
	return &FieldError{
		Message: "expected exactly one, got both",
		Paths:   fieldPaths,
	}
}

// ErrInvalidKeyName is a variadic helper method for constructing a FieldError
// that specifies a key name that is invalid.
func ErrInvalidKeyName(value, fieldPath string, details ...string) *FieldError {
	return &FieldError{
		Message: fmt.Sprintf("invalid key name %q", value),
		Paths:   []string{fieldPath},
		Details: strings.Join(details, ", "),
	}
}

// ErrOutOfBoundsValue constructs a FieldError for a field that has received an
// out of bound value.
func ErrOutOfBoundsValue(value, lower, upper, fieldPath string) *FieldError {
	return &FieldError{
		Message: fmt.Sprintf("expected %s <= %s <= %s", lower, value, upper),
		Paths:   []string{fieldPath},
	}
}<|MERGE_RESOLUTION|>--- conflicted
+++ resolved
@@ -140,15 +140,10 @@
 	if fe == nil {
 		return []*FieldError(nil)
 	}
-<<<<<<< HEAD
-	var errors []FieldError
-	// If this FieldError is a leaf, add it.
-=======
 
 	// Allocate errors with at least as many objects as we'll get on the first pass.
 	errors := make([]*FieldError, 0, len(fe.errors)+1)
-	// If this FieldError is a leaf,
->>>>>>> 1f624b77
+	// If this FieldError is a leaf, add it.
 	if fe.Message != "" {
 		errors = append(errors, &FieldError{
 			Message: fe.Message,
