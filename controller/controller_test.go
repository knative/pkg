/*
Copyright 2017 The Knative Authors

Licensed under the Apache License, Version 2.0 (the "License");
you may not use this file except in compliance with the License.
You may obtain a copy of the License at

    http://www.apache.org/licenses/LICENSE-2.0

Unless required by applicable law or agreed to in writing, software
distributed under the License is distributed on an "AS IS" BASIS,
WITHOUT WARRANTIES OR CONDITIONS OF ANY KIND, either express or implied.
See the License for the specific language governing permissions and
limitations under the License.
*/

package controller

import (
	"context"
	"errors"
	"fmt"
	"sync"
	"testing"
	"time"

	"github.com/google/go-cmp/cmp"
	coordinationv1 "k8s.io/api/coordination/v1"
	metav1 "k8s.io/apimachinery/pkg/apis/meta/v1"
	"k8s.io/apimachinery/pkg/runtime/schema"
	"k8s.io/apimachinery/pkg/types"
	"k8s.io/apimachinery/pkg/util/wait"
	fakekube "k8s.io/client-go/kubernetes/fake"
	"k8s.io/client-go/tools/cache"
	"k8s.io/client-go/tools/record"
	"k8s.io/client-go/util/workqueue"
	"knative.dev/pkg/ptr"
	"knative.dev/pkg/system"
	_ "knative.dev/pkg/system/testing"

	. "knative.dev/pkg/controller/testing"
	"knative.dev/pkg/leaderelection"
	. "knative.dev/pkg/logging/testing"
	"knative.dev/pkg/reconciler"
	. "knative.dev/pkg/testing"
)

func TestPassNew(t *testing.T) {
	old := "foo"
	new := "bar"

	PassNew(func(got interface{}) {
		if new != got.(string) {
			t.Errorf("PassNew() = %v, wanted %v", got, new)
		}
	})(old, new)
}

func TestHandleAll(t *testing.T) {
	old := "foo"
	new := "bar"

	ha := HandleAll(func(got interface{}) {
		if new != got.(string) {
			t.Errorf("HandleAll() = %v, wanted %v", got, new)
		}
	})

	ha.OnAdd(new)
	ha.OnUpdate(old, new)
	ha.OnDelete(new)
}

var (
	boolTrue  = true
	boolFalse = false
	gvk       = schema.GroupVersionKind{
		Group:   "pkg.knative.dev",
		Version: "v1meta1",
		Kind:    "Parent",
	}
)

func TestFilterWithNameAndNamespace(t *testing.T) {
	filter := FilterWithNameAndNamespace("test-namespace", "test-name")

	tests := []struct {
		name  string
		input interface{}
		want  bool
	}{{
		name:  "not a metav1.Object",
		input: "foo",
		want:  false,
	}, {
		name:  "nil",
		input: nil,
		want:  false,
	}, {
		name: "name matches, namespace does not",
		input: &Resource{
			ObjectMeta: metav1.ObjectMeta{
				Name:      "test-name",
				Namespace: "wrong-namespace",
			},
		},
		want: false,
	}, {
		name: "namespace matches, name does not",
		input: &Resource{
			ObjectMeta: metav1.ObjectMeta{
				Name:      "wrong-name",
				Namespace: "test-namespace",
			},
		},
		want: false,
	}, {
		name: "neither matches",
		input: &Resource{
			ObjectMeta: metav1.ObjectMeta{
				Name:      "wrong-name",
				Namespace: "wrong-namespace",
			},
		},
		want: false,
	}, {
		name: "matches",
		input: &Resource{
			ObjectMeta: metav1.ObjectMeta{
				Name:      "test-name",
				Namespace: "test-namespace",
			},
		},
		want: true,
	}}

	for _, test := range tests {
		t.Run(test.name, func(t *testing.T) {
			got := filter(test.input)
			if test.want != got {
				t.Errorf("FilterWithNameAndNamespace() = %v, wanted %v", got, test.want)
			}
		})
	}
}

func TestFilterWithName(t *testing.T) {
	filter := FilterWithName("test-name")

	tests := []struct {
		name  string
		input interface{}
		want  bool
	}{{
		name:  "not a metav1.Object",
		input: "foo",
		want:  false,
	}, {
		name:  "nil",
		input: nil,
		want:  false,
	}, {
		name: "name matches, namespace does not",
		input: &Resource{
			ObjectMeta: metav1.ObjectMeta{
				Name:      "test-name",
				Namespace: "wrong-namespace",
			},
		},
		want: true, // Unlike FilterWithNameAndNamespace this passes
	}, {
		name: "namespace matches, name does not",
		input: &Resource{
			ObjectMeta: metav1.ObjectMeta{
				Name:      "wrong-name",
				Namespace: "test-namespace",
			},
		},
		want: false,
	}, {
		name: "neither matches",
		input: &Resource{
			ObjectMeta: metav1.ObjectMeta{
				Name:      "wrong-name",
				Namespace: "wrong-namespace",
			},
		},
		want: false,
	}, {
		name: "matches",
		input: &Resource{
			ObjectMeta: metav1.ObjectMeta{
				Name:      "test-name",
				Namespace: "test-namespace",
			},
		},
		want: true,
	}}

	for _, test := range tests {
		t.Run(test.name, func(t *testing.T) {
			got := filter(test.input)
			if test.want != got {
				t.Errorf("FilterWithNameAndNamespace() = %v, wanted %v", got, test.want)
			}
		})
	}
}

func TestFilterGroupKind(t *testing.T) {
	filter := FilterGroupKind(gvk.GroupKind())

	tests := []struct {
		name  string
		input interface{}
		want  bool
	}{{
		name:  "not a metav1.Object",
		input: "foo",
		want:  false,
	}, {
		name:  "nil",
		input: nil,
		want:  false,
	}, {
		name: "no owner reference",
		input: &Resource{
			ObjectMeta: metav1.ObjectMeta{
				Name:      "foo",
				Namespace: "bar",
			},
		},
		want: false,
	}, {
		name: "wrong owner reference, not controller",
		input: &Resource{
			ObjectMeta: metav1.ObjectMeta{
				Name:      "foo",
				Namespace: "bar",
				OwnerReferences: []metav1.OwnerReference{{
					APIVersion: "another.knative.dev/v1beta3",
					Kind:       "Parent",
					Controller: &boolFalse,
				}},
			},
		},
		want: false,
	}, {
		name: "right owner reference, not controller",
		input: &Resource{
			ObjectMeta: metav1.ObjectMeta{
				Name:      "foo",
				Namespace: "bar",
				OwnerReferences: []metav1.OwnerReference{{
					APIVersion: gvk.GroupVersion().String(),
					Kind:       gvk.Kind,
					Controller: &boolFalse,
				}},
			},
		},
		want: false,
	}, {
		name: "wrong owner reference, but controller",
		input: &Resource{
			ObjectMeta: metav1.ObjectMeta{
				Name:      "foo",
				Namespace: "bar",
				OwnerReferences: []metav1.OwnerReference{{
					APIVersion: "another.knative.dev/v1beta3",
					Kind:       "Parent",
					Controller: &boolTrue,
				}},
			},
		},
		want: false,
	}, {
		name: "right owner reference, is controller",
		input: &Resource{
			ObjectMeta: metav1.ObjectMeta{
				Name:      "foo",
				Namespace: "bar",
				OwnerReferences: []metav1.OwnerReference{{
					APIVersion: gvk.GroupVersion().String(),
					Kind:       gvk.Kind,
					Controller: &boolTrue,
				}},
			},
		},
		want: true,
	}, {
		name: "right owner reference, is controller, different version",
		input: &Resource{
			ObjectMeta: metav1.ObjectMeta{
				Name:      "foo",
				Namespace: "bar",
				OwnerReferences: []metav1.OwnerReference{{
					APIVersion: schema.GroupVersion{Group: gvk.Group, Version: "other"}.String(),
					Kind:       gvk.Kind,
					Controller: &boolTrue,
				}},
			},
		},
		want: true,
	}}

	for _, test := range tests {
		t.Run(test.name, func(t *testing.T) {
			got := filter(test.input)
			if test.want != got {
				t.Errorf("Filter() = %v, wanted %v", got, test.want)
			}
		})
	}
}

func TestFilterGroupVersionKind(t *testing.T) {
	filter := FilterGroupVersionKind(gvk)

	tests := []struct {
		name  string
		input interface{}
		want  bool
	}{{
		name:  "not a metav1.Object",
		input: "foo",
		want:  false,
	}, {
		name:  "nil",
		input: nil,
		want:  false,
	}, {
		name: "no owner reference",
		input: &Resource{
			ObjectMeta: metav1.ObjectMeta{
				Name:      "foo",
				Namespace: "bar",
			},
		},
		want: false,
	}, {
		name: "wrong owner reference, not controller",
		input: &Resource{
			ObjectMeta: metav1.ObjectMeta{
				Name:      "foo",
				Namespace: "bar",
				OwnerReferences: []metav1.OwnerReference{{
					APIVersion: "another.knative.dev/v1beta3",
					Kind:       "Parent",
					Controller: &boolFalse,
				}},
			},
		},
		want: false,
	}, {
		name: "right owner reference, not controller",
		input: &Resource{
			ObjectMeta: metav1.ObjectMeta{
				Name:      "foo",
				Namespace: "bar",
				OwnerReferences: []metav1.OwnerReference{{
					APIVersion: gvk.GroupVersion().String(),
					Kind:       gvk.Kind,
					Controller: &boolFalse,
				}},
			},
		},
		want: false,
	}, {
		name: "wrong owner reference, but controller",
		input: &Resource{
			ObjectMeta: metav1.ObjectMeta{
				Name:      "foo",
				Namespace: "bar",
				OwnerReferences: []metav1.OwnerReference{{
					APIVersion: "another.knative.dev/v1beta3",
					Kind:       "Parent",
					Controller: &boolTrue,
				}},
			},
		},
		want: false,
	}, {
		name: "right owner reference, is controller",
		input: &Resource{
			ObjectMeta: metav1.ObjectMeta{
				Name:      "foo",
				Namespace: "bar",
				OwnerReferences: []metav1.OwnerReference{{
					APIVersion: gvk.GroupVersion().String(),
					Kind:       gvk.Kind,
					Controller: &boolTrue,
				}},
			},
		},
		want: true,
	}, {
		name: "right owner reference, is controller, wrong version",
		input: &Resource{
			ObjectMeta: metav1.ObjectMeta{
				Name:      "foo",
				Namespace: "bar",
				OwnerReferences: []metav1.OwnerReference{{
					APIVersion: schema.GroupVersion{Group: gvk.Group, Version: "other"}.String(),
					Kind:       gvk.Kind,
					Controller: &boolTrue,
				}},
			},
		},
		want: false,
	}}

	for _, test := range tests {
		t.Run(test.name, func(t *testing.T) {
			got := filter(test.input)
			if test.want != got {
				t.Errorf("Filter() = %v, wanted %v", got, test.want)
			}
		})
	}
}

type NopReconciler struct{}

func (nr *NopReconciler) Reconcile(context.Context, string) error {
	return nil
}

type testRateLimiter struct {
	t     *testing.T
	delay time.Duration
}

func (t testRateLimiter) When(interface{}) time.Duration { return t.delay }
func (t testRateLimiter) Forget(interface{})             {}
func (t testRateLimiter) NumRequeues(interface{}) int    { return 0 }

var _ workqueue.RateLimiter = (*testRateLimiter)(nil)

func TestEnqueue(t *testing.T) {
	tests := []struct {
		name      string
		work      func(*Impl)
		wantQueue []types.NamespacedName
	}{{
		name: "do nothing",
		work: func(*Impl) {},
	}, {
		name: "enqueue key",
		work: func(impl *Impl) {
			impl.EnqueueKey(types.NamespacedName{Namespace: "foo", Name: "bar"})
		},
		wantQueue: []types.NamespacedName{{Namespace: "foo", Name: "bar"}},
	}, {
		name: "enqueue duplicate key",
		work: func(impl *Impl) {
			impl.EnqueueKey(types.NamespacedName{Namespace: "foo", Name: "bar"})
			impl.EnqueueKey(types.NamespacedName{Namespace: "foo", Name: "bar"})
		},
		// The queue deduplicates.
		wantQueue: []types.NamespacedName{{Namespace: "foo", Name: "bar"}},
	}, {
		name: "enqueue different keys",
		work: func(impl *Impl) {
			impl.EnqueueKey(types.NamespacedName{Namespace: "foo", Name: "bar"})
			impl.EnqueueKey(types.NamespacedName{Namespace: "foo", Name: "baz"})
		},
		wantQueue: []types.NamespacedName{{Namespace: "foo", Name: "bar"}, {Namespace: "foo", Name: "baz"}},
	}, {
		name: "enqueue resource",
		work: func(impl *Impl) {
			impl.Enqueue(&Resource{
				ObjectMeta: metav1.ObjectMeta{
					Name:      "foo",
					Namespace: "bar",
				},
			})
		},
		wantQueue: []types.NamespacedName{{Namespace: "bar", Name: "foo"}},
	}, {
		name: "enqueue resource slow",
		work: func(impl *Impl) {
			impl.EnqueueSlow(&Resource{
				ObjectMeta: metav1.ObjectMeta{
					Name:      "foo",
					Namespace: "bar",
				},
			})
		},
		wantQueue: []types.NamespacedName{{Namespace: "bar", Name: "foo"}},
	}, {
		name: "enqueue sentinel resource",
		work: func(impl *Impl) {
			e := impl.EnqueueSentinel(types.NamespacedName{Namespace: "foo", Name: "bar"})
			e(&Resource{
				ObjectMeta: metav1.ObjectMeta{
					Namespace: "foo",
					Name:      "baz",
				},
			})
		},
		wantQueue: []types.NamespacedName{{Namespace: "foo", Name: "bar"}},
	}, {
		name: "enqueue duplicate sentinel resource",
		work: func(impl *Impl) {
			e := impl.EnqueueSentinel(types.NamespacedName{Namespace: "foo", Name: "bar"})
			e(&Resource{
				ObjectMeta: metav1.ObjectMeta{
					Namespace: "foo",
					Name:      "baz-1",
				},
			})
			e(&Resource{
				ObjectMeta: metav1.ObjectMeta{
					Namespace: "foo",
					Name:      "baz-2",
				},
			})
		},
		wantQueue: []types.NamespacedName{{Namespace: "foo", Name: "bar"}},
	}, {
		name: "enqueue bad resource",
		work: func(impl *Impl) {
			impl.Enqueue("baz/blah")
		},
	}, {
		name: "enqueue controller of bad resource",
		work: func(impl *Impl) {
			impl.EnqueueControllerOf("baz/blah")
		},
	}, {
		name: "enqueue controller of resource without owner",
		work: func(impl *Impl) {
			impl.EnqueueControllerOf(&Resource{
				ObjectMeta: metav1.ObjectMeta{
					Name:      "foo",
					Namespace: "bar",
				},
			})
		},
	}, {
		name: "enqueue controller of resource with owner",
		work: func(impl *Impl) {
			impl.EnqueueControllerOf(&Resource{
				ObjectMeta: metav1.ObjectMeta{
					Name:      "foo",
					Namespace: "bar",
					OwnerReferences: []metav1.OwnerReference{{
						APIVersion: gvk.GroupVersion().String(),
						Kind:       gvk.Kind,
						Name:       "baz",
						Controller: &boolTrue,
					}},
				},
			})
		},
		wantQueue: []types.NamespacedName{{Namespace: "bar", Name: "baz"}},
	}, {
		name: "enqueue controller of deleted resource with owner",
		work: func(impl *Impl) {
			impl.EnqueueControllerOf(cache.DeletedFinalStateUnknown{
				Key: "foo/bar",
				Obj: &Resource{
					ObjectMeta: metav1.ObjectMeta{
						Name:      "foo",
						Namespace: "bar",
						OwnerReferences: []metav1.OwnerReference{{
							APIVersion: gvk.GroupVersion().String(),
							Kind:       gvk.Kind,
							Name:       "baz",
							Controller: &boolTrue,
						}},
					},
				},
			})
		},
		wantQueue: []types.NamespacedName{{Namespace: "bar", Name: "baz"}},
	}, {
		name: "enqueue controller of deleted bad resource",
		work: func(impl *Impl) {
			impl.EnqueueControllerOf(cache.DeletedFinalStateUnknown{
				Key: "foo/bar",
				Obj: "bad-resource",
			})
		},
	}, {
		name: "enqueue label of namespaced resource bad resource",
		work: func(impl *Impl) {
			impl.EnqueueLabelOfNamespaceScopedResource("test-ns", "test-name")("baz/blah")
		},
	}, {
		name: "enqueue label of namespaced resource without label",
		work: func(impl *Impl) {
			impl.EnqueueLabelOfNamespaceScopedResource("ns-key", "name-key")(&Resource{
				ObjectMeta: metav1.ObjectMeta{
					Name:      "foo",
					Namespace: "bar",
					Labels: map[string]string{
						"ns-key": "bar",
					},
				},
			})
		},
	}, {
		name: "enqueue label of namespaced resource without namespace label",
		work: func(impl *Impl) {
			impl.EnqueueLabelOfNamespaceScopedResource("ns-key", "name-key")(&Resource{
				ObjectMeta: metav1.ObjectMeta{
					Name:      "foo",
					Namespace: "bar",
					Labels: map[string]string{
						"name-key": "baz",
					},
				},
			})
		},
	}, {
		name: "enqueue label of namespaced resource with labels",
		work: func(impl *Impl) {
			impl.EnqueueLabelOfNamespaceScopedResource("ns-key", "name-key")(&Resource{
				ObjectMeta: metav1.ObjectMeta{
					Name:      "foo",
					Namespace: "bar",
					Labels: map[string]string{
						"ns-key":   "qux",
						"name-key": "baz",
					},
				},
			})
		},
		wantQueue: []types.NamespacedName{{Namespace: "qux", Name: "baz"}},
	}, {
		name: "enqueue label of namespaced resource with empty namespace label",
		work: func(impl *Impl) {
			impl.EnqueueLabelOfNamespaceScopedResource("", "name-key")(&Resource{
				ObjectMeta: metav1.ObjectMeta{
					Name:      "foo",
					Namespace: "bar",
					Labels: map[string]string{
						"name-key": "baz",
					},
				},
			})
		},
		wantQueue: []types.NamespacedName{{Namespace: "bar", Name: "baz"}},
	}, {
		name: "enqueue label of deleted namespaced resource with label",
		work: func(impl *Impl) {
			impl.EnqueueLabelOfNamespaceScopedResource("ns-key", "name-key")(cache.DeletedFinalStateUnknown{
				Key: "foo/bar",
				Obj: &Resource{
					ObjectMeta: metav1.ObjectMeta{
						Name:      "foo",
						Namespace: "bar",
						Labels: map[string]string{
							"ns-key":   "qux",
							"name-key": "baz",
						},
					},
				},
			})
		},
		wantQueue: []types.NamespacedName{{Namespace: "qux", Name: "baz"}},
	}, {
		name: "enqueue label of deleted bad namespaced resource",
		work: func(impl *Impl) {
			impl.EnqueueLabelOfNamespaceScopedResource("ns-key", "name-key")(cache.DeletedFinalStateUnknown{
				Key: "foo/bar",
				Obj: "bad-resource",
			})
		},
	}, {
		name: "enqueue label of cluster scoped resource bad resource",
		work: func(impl *Impl) {
			impl.EnqueueLabelOfClusterScopedResource("name-key")("baz")
		},
	}, {
		name: "enqueue label of cluster scoped resource without label",
		work: func(impl *Impl) {
			impl.EnqueueLabelOfClusterScopedResource("name-key")(&Resource{
				ObjectMeta: metav1.ObjectMeta{
					Name:      "foo",
					Namespace: "bar",
					Labels:    map[string]string{},
				},
			})
		},
	}, {
		name: "enqueue label of cluster scoped resource with label",
		work: func(impl *Impl) {
			impl.EnqueueLabelOfClusterScopedResource("name-key")(&Resource{
				ObjectMeta: metav1.ObjectMeta{
					Name:      "foo",
					Namespace: "bar",
					Labels: map[string]string{
						"name-key": "baz",
					},
				},
			})
		},
		wantQueue: []types.NamespacedName{{Namespace: "", Name: "baz"}},
	}, {
		name: "enqueue label of deleted cluster scoped resource with label",
		work: func(impl *Impl) {
			impl.EnqueueLabelOfClusterScopedResource("name-key")(cache.DeletedFinalStateUnknown{
				Key: "foo/bar",
				Obj: &Resource{
					ObjectMeta: metav1.ObjectMeta{
						Name:      "foo",
						Namespace: "bar",
						Labels: map[string]string{
							"name-key": "baz",
						},
					},
				},
			})
		},
		wantQueue: []types.NamespacedName{{Namespace: "", Name: "baz"}},
	}, {
		name: "enqueue namespace of object",
		work: func(impl *Impl) {
			impl.EnqueueNamespaceOf(&Resource{
				ObjectMeta: metav1.ObjectMeta{
					Name:      "foo",
					Namespace: "bar",
				}})
		},
		wantQueue: []types.NamespacedName{{Name: "bar"}},
	}, {
		name: "enqueue label of deleted bad cluster scoped resource",
		work: func(impl *Impl) {
			impl.EnqueueLabelOfClusterScopedResource("name-key")(cache.DeletedFinalStateUnknown{
				Key: "bar",
				Obj: "bad-resource",
			})
		},
	}}

	for _, test := range tests {
		t.Run(test.name, func(t *testing.T) {
			var rl workqueue.RateLimiter = testRateLimiter{t, 100 * time.Millisecond}
			impl := NewImplFull(&NopReconciler{}, ControllerOptions{WorkQueueName: "Testing", Logger: TestLogger(t), RateLimiter: rl})
			test.work(impl)

			impl.WorkQueue().ShutDown()
			gotQueue := drainWorkQueue(impl.WorkQueue())

			if diff := cmp.Diff(test.wantQueue, gotQueue); diff != "" {
				t.Errorf("unexpected queue (-want +got): %s", diff)
			}
		})
	}

	for _, test := range tests {
		t.Run(test.name, func(t *testing.T) {
			impl := NewImplWithStats(&NopReconciler{}, TestLogger(t), "Testing", &FakeStatsReporter{})
			test.work(impl)

			impl.WorkQueue().ShutDown()
			gotQueue := drainWorkQueue(impl.WorkQueue())

			if diff := cmp.Diff(test.wantQueue, gotQueue); diff != "" {
				t.Errorf("unexpected queue (-want +got): %s", diff)
			}
		})
	}
}

func TestEnqueueAfter(t *testing.T) {
<<<<<<< HEAD
=======
	const (
		// longDelay is longer than we expect the test to run.
		longDelay = time.Minute
		// shortDelay is short enough for the test to execute quickly, but long
		// enough to reasonably delay the enqueuing of an item.
		shortDelay = 50 * time.Millisecond

		// time we allow the queue length checker to keep polling the
		// workqueue.
		queueCheckTimeout = shortDelay + 500*time.Millisecond
	)

	t.Cleanup(ClearAll)

>>>>>>> 21dcafbf
	impl := NewImplWithStats(&NopReconciler{}, TestLogger(t), "Testing", &FakeStatsReporter{})
	t.Cleanup(func() {
		impl.WorkQueue().ShutDown()
	})

	// Enqueue two items with a long delay.
	impl.EnqueueAfter(&Resource{
		ObjectMeta: metav1.ObjectMeta{
			Name:      "for",
			Namespace: "waiting",
		},
	}, longDelay)
	impl.EnqueueAfter(&Resource{
		ObjectMeta: metav1.ObjectMeta{
			Name:      "waterfall",
			Namespace: "the",
		},
	}, longDelay)

	// Enqueue one item with a short delay.
	enqueueTime := time.Now()
	impl.EnqueueAfter(&Resource{
		ObjectMeta: metav1.ObjectMeta{
			Name:      "fall",
			Namespace: "to",
		},
	}, shortDelay)

	// Keep checking the queue length until 'to/fall' gets enqueued, send to channel to indicate success.
	queuePopulated := make(chan struct{})
	ctx, cancel := context.WithTimeout(context.Background(), queueCheckTimeout)

	t.Cleanup(func() {
		close(queuePopulated)
		cancel()
	})

	var successCheck wait.ConditionFunc = func() (bool, error) {
		if impl.WorkQueue().Len() > 0 {
			queuePopulated <- struct{}{}
			return true, nil
		}
		return false, nil
	}
	go wait.PollImmediateUntil(5*time.Millisecond, successCheck, ctx.Done())

	select {
	case <-queuePopulated:
		if enqueueDelay := time.Since(enqueueTime); enqueueDelay < shortDelay {
			t.Errorf("Item enqueued within %v, expected at least a %v delay", enqueueDelay, shortDelay)
		}
		if got, want := impl.WorkQueue().Len(), 1; got != want {
			t.Errorf("|Queue| = %d, want: %d", got, want)
		}

	case <-ctx.Done():
		t.Fatal("Timed out waiting for item to be put onto the workqueue")
	}

	impl.WorkQueue().ShutDown()

	got, want := drainWorkQueue(impl.WorkQueue()), []types.NamespacedName{{Namespace: "to", Name: "fall"}}
	if diff := cmp.Diff(want, got); diff != "" {
		t.Errorf("Unexpected workqueue state (-:expect, +:got):\n%s", diff)
	}
}

<<<<<<< HEAD
func TestEnqeueKeyAfter(t *testing.T) {
=======
func TestEnqueueKeyAfter(t *testing.T) {
	const (
		// longDelay is longer than we expect the test to run.
		longDelay = time.Minute
		// shortDelay is short enough for the test to execute quickly, but long
		// enough to reasonably delay the enqueuing of an item.
		shortDelay = 50 * time.Millisecond
	)

	t.Cleanup(ClearAll)

>>>>>>> 21dcafbf
	impl := NewImplWithStats(&NopReconciler{}, TestLogger(t), "Testing", &FakeStatsReporter{})
	t.Cleanup(func() {
		impl.WorkQueue().ShutDown()
	})

	// Enqueue two items with a long delay.
	impl.EnqueueKeyAfter(types.NamespacedName{Namespace: "waiting", Name: "for"}, longDelay)
	impl.EnqueueKeyAfter(types.NamespacedName{Namespace: "the", Name: "waterfall"}, longDelay)

	// Enqueue one item with a short delay.
	enqueueTime := time.Now()
	impl.EnqueueKeyAfter(types.NamespacedName{Namespace: "to", Name: "fall"}, shortDelay)

	// Keep checking the queue length until 'to/fall' gets enqueued, send to channel to indicate success.
	queuePopulated := make(chan struct{})

	const queueCheckTimeout = shortDelay + 500*time.Millisecond
	ctx, cancel := context.WithTimeout(context.Background(), queueCheckTimeout)

	t.Cleanup(func() {
		close(queuePopulated)
		cancel()
	})

	var successCheck wait.ConditionFunc = func() (bool, error) {
		if impl.WorkQueue().Len() > 0 {
			queuePopulated <- struct{}{}
			return true, nil
		}
		return false, nil
	}
	go wait.PollImmediateUntil(5*time.Millisecond, successCheck, ctx.Done())

	select {
	case <-queuePopulated:
		if enqueueDelay := time.Since(enqueueTime); enqueueDelay < shortDelay {
			t.Errorf("Item enqueued within %v, expected at least a %v delay", enqueueDelay, shortDelay)
		}
		if got, want := impl.WorkQueue().Len(), 1; got != want {
			t.Errorf("|Queue| = %d, want: %d", got, want)
		}

	case <-ctx.Done():
		t.Fatal("Timed out waiting for item to be put onto the workqueue")
	}

	impl.WorkQueue().ShutDown()

	got, want := drainWorkQueue(impl.WorkQueue()), []types.NamespacedName{{Namespace: "to", Name: "fall"}}
	if diff := cmp.Diff(want, got); diff != "" {
		t.Errorf("Unexpected workqueue state (-:expect, +:got):\n%s", diff)
	}
}

type CountingReconciler struct {
	m     sync.Mutex
	count int
}

func (cr *CountingReconciler) Reconcile(context.Context, string) error {
	cr.m.Lock()
	defer cr.m.Unlock()
	cr.count++
	return nil
}

func TestStartAndShutdown(t *testing.T) {
	r := &CountingReconciler{}
	impl := NewImplWithStats(r, TestLogger(t), "Testing", &FakeStatsReporter{})

	ctx, cancel := context.WithCancel(context.Background())
	t.Cleanup(cancel)
	doneCh := make(chan struct{})

	go func() {
		defer close(doneCh)
		StartAll(ctx, impl)
	}()

	select {
	case <-time.After(10 * time.Millisecond):
		// We don't expect completion before the context is cancelled.
	case <-doneCh:
		t.Error("StartAll finished early.")
	}
	cancel()

	select {
	case <-time.After(1 * time.Second):
		t.Error("Timed out waiting for controller to finish.")
	case <-doneCh:
		// We expect the work to complete.
	}

	if got, want := r.count, 0; got != want {
		t.Errorf("count = %v, wanted %v", got, want)
	}
}

type countingLeaderAwareReconciler struct {
	reconciler.LeaderAwareFuncs

	m     sync.Mutex
	count int
}

var _ reconciler.LeaderAware = (*countingLeaderAwareReconciler)(nil)

func (cr *countingLeaderAwareReconciler) Reconcile(ctx context.Context, key string) error {
	namespace, name, err := cache.SplitMetaNamespaceKey(key)
	if err != nil {
		return err
	}

	if cr.IsLeaderFor(types.NamespacedName{
		Namespace: namespace,
		Name:      name,
	}) {
		cr.m.Lock()
		defer cr.m.Unlock()
		cr.count++
	}
	return nil
}

func TestStartAndShutdownWithLeaderAwareNoElection(t *testing.T) {
	promoted := make(chan struct{})
	r := &countingLeaderAwareReconciler{
		LeaderAwareFuncs: reconciler.LeaderAwareFuncs{
			PromoteFunc: func(bkt reconciler.Bucket, enq func(reconciler.Bucket, types.NamespacedName)) error {
				close(promoted)
				return nil
			},
		},
	}
	impl := NewImplWithStats(r, TestLogger(t), "Testing", &FakeStatsReporter{})

	ctx, cancel := context.WithCancel(context.Background())
	t.Cleanup(cancel)
	doneCh := make(chan struct{})

	go func() {
		defer close(doneCh)
		StartAll(ctx, impl)
	}()

	select {
	case <-promoted:
		// We expect to be promoted immediately, since there is no
		// ElectorBuilder attached to the context.
	case <-doneCh:
		t.Fatal("StartAll finished early.")
	case <-time.After(10 * time.Second):
		t.Error("Timed out waiting for StartAll.")
	}

	cancel()

	select {
	case <-time.After(1 * time.Second):
		t.Error("Timed out waiting for controller to finish.")
	case <-doneCh:
		// We expect the work to complete.
	}

	if got, want := r.count, 0; got != want {
		t.Errorf("reconcile count = %v, wanted %v", got, want)
	}
}

func TestStartAndShutdownWithLeaderAwareWithLostElection(t *testing.T) {
	promoted := make(chan struct{})
	r := &countingLeaderAwareReconciler{
		LeaderAwareFuncs: reconciler.LeaderAwareFuncs{
			PromoteFunc: func(bkt reconciler.Bucket, enq func(reconciler.Bucket, types.NamespacedName)) error {
				close(promoted)
				return nil
			},
		},
	}
	cc := leaderelection.ComponentConfig{
		Component:     "component",
		LeaseDuration: 15 * time.Second,
		RenewDeadline: 10 * time.Second,
		RetryPeriod:   2 * time.Second,
	}
	kc := fakekube.NewSimpleClientset(
		&coordinationv1.Lease{
			ObjectMeta: metav1.ObjectMeta{
				Namespace: system.Namespace(),
				Name:      "component.testing.00-of-01",
			},
			Spec: coordinationv1.LeaseSpec{
				HolderIdentity:       ptr.String("not-us"),
				LeaseDurationSeconds: ptr.Int32(3000),
				AcquireTime:          &metav1.MicroTime{Time: time.Now()},
				RenewTime:            &metav1.MicroTime{Time: time.Now().Add(3000 * time.Second)},
			},
		},
	)

	impl := NewImplWithStats(r, TestLogger(t), "Testing", &FakeStatsReporter{})

	ctx, cancel := context.WithCancel(context.Background())
	t.Cleanup(cancel)
	ctx = leaderelection.WithStandardLeaderElectorBuilder(ctx, kc, cc)
	doneCh := make(chan struct{})

	go func() {
		defer close(doneCh)
		StartAll(ctx, impl)
	}()

	select {
	case <-promoted:
		t.Fatal("Unexpected promotion.")
	case <-time.After(3 * time.Second):
		// Wait for 3 seconds for good measure.
	case <-doneCh:
		t.Error("StartAll finished early.")
	}

	cancel()

	select {
	case <-time.After(1 * time.Second):
		t.Error("Timed out waiting for controller to finish.")
	case <-doneCh:
		// We expect the work to complete.
	}

	if got, want := r.count, 0; got != want {
		t.Errorf("reconcile count = %v, wanted %v", got, want)
	}
}

func TestStartAndShutdownWithWork(t *testing.T) {
	r := &CountingReconciler{}
	reporter := &FakeStatsReporter{}
	impl := NewImplWithStats(r, TestLogger(t), "Testing", reporter)

	ctx, cancel := context.WithCancel(context.Background())
	t.Cleanup(cancel)
	doneCh := make(chan struct{})

	impl.EnqueueKey(types.NamespacedName{Namespace: "foo", Name: "bar"})

	go func() {
		defer close(doneCh)
		StartAll(ctx, impl)
	}()

	select {
	case <-time.After(10 * time.Millisecond):
		// We don't expect completion before the context is cancelled.
	case <-doneCh:
		t.Error("StartAll finished early.")
	}
	cancel()

	select {
	case <-time.After(1 * time.Second):
		t.Error("Timed out waiting for controller to finish.")
	case <-doneCh:
		// We expect the work to complete.
	}

	if got, want := r.count, 1; got != want {
		t.Errorf("reconcile count = %v, wanted %v", got, want)
	}
	if got, want := impl.WorkQueue().NumRequeues(types.NamespacedName{Namespace: "foo", Name: "bar"}), 0; got != want {
		t.Errorf("requeues = %v, wanted %v", got, want)
	}

	checkStats(t, reporter, 1, 0, 1, trueString)
}

type fakeError struct{}

var _ error = (*fakeError)(nil)

func (*fakeError) Error() string {
	return "I always error"
}

func TestPermanentError(t *testing.T) {
	err := new(fakeError)
	permErr := NewPermanentError(err)
	if !IsPermanentError(permErr) {
		t.Errorf("Expected type %T to be a permanentError", permErr)
	}
	if IsPermanentError(err) {
		t.Errorf("Expected type %T to not be a permanentError", err)
	}

	wrapPermErr := fmt.Errorf("wrapped: %w", permErr)
	if !IsPermanentError(wrapPermErr) {
		t.Error("Expected wrapped permanentError to be equivalent to a permanentError")
	}

	unwrapErr := new(fakeError)
	if !errors.As(permErr, &unwrapErr) {
		t.Errorf("Could not unwrap %T from permanentError", unwrapErr)
	}
}

type ErrorReconciler struct{}

func (er *ErrorReconciler) Reconcile(context.Context, string) error {
	return new(fakeError)
}

func TestStartAndShutdownWithErroringWork(t *testing.T) {
<<<<<<< HEAD
	r := &ErrorReconciler{}
	reporter := &FakeStatsReporter{}
	impl := NewImplWithStats(r, TestLogger(t), "Testing", reporter)
=======
	const testTimeout = 500 * time.Millisecond

	item := types.NamespacedName{Namespace: "", Name: "bar"}

	t.Cleanup(ClearAll)
>>>>>>> 21dcafbf

	impl := NewImplWithStats(&ErrorReconciler{}, TestLogger(t), "Testing", &FakeStatsReporter{})
	impl.EnqueueKey(item)

	ctx, cancel := context.WithTimeout(context.Background(), testTimeout)
	t.Cleanup(cancel)

	doneCh := make(chan struct{})
	go func() {
		defer close(doneCh)
		// StartAll blocks until all the worker threads finish, which shouldn't
		// be until we cancel the context.
		StartAll(ctx, impl)
	}()

	// Keep checking the number of requeues, send to channel to indicate success.
	itemRequeued := make(chan struct{})
	defer close(itemRequeued)

	var successCheck wait.ConditionFunc = func() (bool, error) {
		// Check that the work was requeued in RateLimiter, as NumRequeues
		// can't fully reflect the real state of queue length.
		// Here we need to wait for NumRequeues to be more than 1, to ensure
		// the key get re-queued and reprocessed as expect.
		if impl.WorkQueue().NumRequeues(item) > 1 {
			itemRequeued <- struct{}{}
			return true, nil
		}
		return false, nil
	}
	go wait.PollImmediateUntil(5*time.Millisecond, successCheck, ctx.Done())

	select {
	case <-itemRequeued:
		// shut down reconciler
		cancel()

	case <-doneCh:
		t.Fatal("StartAll finished early")

	case <-ctx.Done():
		t.Fatal("Timed out waiting for item to be requeued")
	}
}

type PermanentErrorReconciler struct{}

func (er *PermanentErrorReconciler) Reconcile(context.Context, string) error {
	return NewPermanentError(new(fakeError))
}

func TestStartAndShutdownWithPermanentErroringWork(t *testing.T) {
	r := &PermanentErrorReconciler{}
	reporter := &FakeStatsReporter{}
	impl := NewImplWithStats(r, TestLogger(t), "Testing", reporter)

	ctx, cancel := context.WithCancel(context.Background())
	t.Cleanup(cancel)
	doneCh := make(chan struct{})

	impl.EnqueueKey(types.NamespacedName{Namespace: "foo", Name: "bar"})

	go func() {
		defer close(doneCh)
		StartAll(ctx, impl)
	}()

	select {
	case <-time.After(20 * time.Millisecond):
		// We don't expect completion before the context is cancelled.
	case <-doneCh:
		t.Error("StartAll finished early.")
	}
	cancel()

	select {
	case <-time.After(1 * time.Second):
		t.Error("Timed out waiting for controller to finish.")
	case <-doneCh:
		// We expect the work to complete.
	}

	// Check that the work was not requeued in RateLimiter.
	if got, want := impl.WorkQueue().NumRequeues(types.NamespacedName{Namespace: "foo", Name: "bar"}), 0; got != want {
		t.Errorf("Requeue count = %v, wanted %v", got, want)
	}

	checkStats(t, reporter, 1, 0, 1, falseString)
}

func drainWorkQueue(wq workqueue.RateLimitingInterface) (hasQueue []types.NamespacedName) {
	for {
		key, shutdown := wq.Get()
		if key == nil && shutdown {
			break
		}
		hasQueue = append(hasQueue, key.(types.NamespacedName))
	}
	return
}

type dummyInformer struct {
	cache.SharedInformer
}

type dummyStore struct {
	cache.Store
}

func (*dummyInformer) GetStore() cache.Store {
	return &dummyStore{}
}

var dummyKeys = []string{"foo/bar", "bar/foo", "fizz/buzz"}
var dummyObjs = []interface{}{
	&Resource{
		ObjectMeta: metav1.ObjectMeta{
			Name:      "bar",
			Namespace: "foo",
		},
	},
	&Resource{
		ObjectMeta: metav1.ObjectMeta{
			Name:      "foo",
			Namespace: "bar",
		},
	},
	&Resource{
		ObjectMeta: metav1.ObjectMeta{
			Name:      "buzz",
			Namespace: "fizz",
		},
	},
}

func (*dummyStore) ListKeys() []string {
	return dummyKeys
}

func (*dummyStore) List() []interface{} {
	return dummyObjs
}

func TestImplGlobalResync(t *testing.T) {
	r := &CountingReconciler{}
	impl := NewImplWithStats(r, TestLogger(t), "Testing", &FakeStatsReporter{})

	ctx, cancel := context.WithCancel(context.Background())
	t.Cleanup(cancel)
	doneCh := make(chan struct{})

	go func() {
		defer close(doneCh)
		StartAll(ctx, impl)
	}()

	impl.GlobalResync(&dummyInformer{})

	// The global resync delays enqueuing things by a second with a jitter that
	// goes up to len(dummyObjs) times a second: time.Duration(1+len(dummyObjs)) * time.Second.
	// In this test, the fast lane is empty, so we can assume immediate enqueuing.
	select {
	case <-time.After(50 * time.Millisecond):
		// We don't expect completion before the context is cancelled.
	case <-doneCh:
		t.Error("StartAll finished early.")
	}
	cancel()

	select {
	case <-time.After(1 * time.Second):
		t.Error("Timed out waiting for controller to finish.")
	case <-doneCh:
		// We expect the work to complete.
	}

	if want, got := 3, r.count; want != got {
		t.Errorf("GlobalResync: want = %v, got = %v", want, got)
	}
}

func checkStats(t *testing.T, r *FakeStatsReporter, reportCount, lastQueueDepth, reconcileCount int, lastReconcileSuccess string) {
	qd := r.GetQueueDepths()
	if got, want := len(qd), reportCount; got != want {
		t.Errorf("Queue depth reports = %v, wanted %v", got, want)
	}
	if got, want := qd[len(qd)-1], int64(lastQueueDepth); got != want {
		t.Errorf("Queue depth report = %v, wanted %v", got, want)
	}
	rd := r.GetReconcileData()
	if got, want := len(rd), reconcileCount; got != want {
		t.Errorf("Reconcile reports = %v, wanted %v", got, want)
	}
	if got, want := rd[len(rd)-1].Success, lastReconcileSuccess; got != want {
		t.Errorf("Reconcile success = %v, wanted %v", got, want)
	}
}

type fixedInformer struct {
	m    sync.Mutex
	sunk bool
	done bool
}

var _ Informer = (*fixedInformer)(nil)

func (fi *fixedInformer) Run(stopCh <-chan struct{}) {
	<-stopCh

	fi.m.Lock()
	defer fi.m.Unlock()
	fi.done = true
}

func (fi *fixedInformer) HasSynced() bool {
	fi.m.Lock()
	defer fi.m.Unlock()
	return fi.sunk
}

func (fi *fixedInformer) ToggleSynced(b bool) {
	fi.m.Lock()
	defer fi.m.Unlock()
	fi.sunk = b
}

func (fi *fixedInformer) Done() bool {
	fi.m.Lock()
	defer fi.m.Unlock()
	return fi.done
}

func TestStartInformersSuccess(t *testing.T) {
	errCh := make(chan error)
	defer close(errCh)

	fi := &fixedInformer{sunk: true}

	stopCh := make(chan struct{})
	defer close(stopCh)
	go func() {
		errCh <- StartInformers(stopCh, fi)
	}()

	select {
	case err := <-errCh:
		if err != nil {
			t.Errorf("Unexpected error: %v", err)
		}
	case <-time.After(1 * time.Second):
		t.Error("Timed out waiting for informers to sync.")
	}
}

func TestStartInformersEventualSuccess(t *testing.T) {
	errCh := make(chan error)
	defer close(errCh)

	fi := &fixedInformer{sunk: false}

	stopCh := make(chan struct{})
	defer close(stopCh)
	go func() {
		errCh <- StartInformers(stopCh, fi)
	}()

	select {
	case <-time.After(50 * time.Millisecond):
		// Wait a brief period to ensure nothing is sent.
	case err := <-errCh:
		t.Fatal("Unexpected send on errCh:", err)
	}

	// Let the Sync complete.
	fi.ToggleSynced(true)

	select {
	case err := <-errCh:
		if err != nil {
			t.Errorf("Unexpected error: %v", err)
		}
	case <-time.After(1 * time.Second):
		t.Error("Timed out waiting for informers to sync.")
	}
}

func TestStartInformersFailure(t *testing.T) {
	errCh := make(chan error)
	defer close(errCh)

	fi := &fixedInformer{sunk: false}

	stopCh := make(chan struct{})
	go func() {
		errCh <- StartInformers(stopCh, fi)
	}()

	select {
	case <-time.After(50 * time.Millisecond):
		// Wait a brief period to ensure nothing is sent.
	case err := <-errCh:
		t.Fatal("Unexpected send on errCh:", err)
	}

	// Now close the stopCh and we should see an error sent.
	close(stopCh)

	select {
	case err := <-errCh:
		if err == nil {
			t.Error("Unexpected success syncing informers after stopCh closed.")
		}
	case <-time.After(1 * time.Second):
		t.Error("Timed out waiting for informers to sync.")
	}
}

func TestRunInformersSuccess(t *testing.T) {
	errCh := make(chan error)
	defer close(errCh)

	fi := &fixedInformer{sunk: true}

	stopCh := make(chan struct{})
	go func() {
		_, err := RunInformers(stopCh, fi)
		errCh <- err
	}()

	select {
	case err := <-errCh:
		if err != nil {
			t.Fatalf("Unexpected error: %v", err)
		}
	case <-time.After(1 * time.Second):
		t.Fatal("Timed out waiting for informers to sync.")
	}

	close(stopCh)
}

func TestRunInformersEventualSuccess(t *testing.T) {
	errCh := make(chan error)
	defer close(errCh)

	fi := &fixedInformer{sunk: false}

	stopCh := make(chan struct{})
	go func() {
		_, err := RunInformers(stopCh, fi)
		errCh <- err
	}()

	select {
	case <-time.After(50 * time.Millisecond):
		// Wait a brief period to ensure nothing is sent.
	case err := <-errCh:
		t.Fatal("Unexpected send on errCh:", err)
	}

	// Let the Sync complete.
	fi.ToggleSynced(true)

	select {
	case err := <-errCh:
		if err != nil {
			t.Fatalf("Unexpected error: %v", err)
		}
	case <-time.After(1 * time.Second):
		t.Fatal("Timed out waiting for informers to sync.")
	}

	close(stopCh)
}

func TestRunInformersFailure(t *testing.T) {
	errCh := make(chan error)
	defer close(errCh)

	fi := &fixedInformer{sunk: false}

	stopCh := make(chan struct{})
	go func() {
		_, err := RunInformers(stopCh, fi)
		errCh <- err
	}()

	select {
	case <-time.After(50 * time.Millisecond):
		// Wait a brief period to ensure nothing is sent.
	case err := <-errCh:
		t.Fatal("Unexpected send on errCh:", err)
	}

	// Now close the stopCh and we should see an error sent.
	close(stopCh)

	select {
	case err := <-errCh:
		if err == nil {
			t.Fatal("Unexpected success syncing informers after stopCh closed.")
		}
	case <-time.After(1 * time.Second):
		t.Fatal("Timed out waiting for informers to sync.")
	}
}

func TestRunInformersFinished(t *testing.T) {
	fi := &fixedInformer{sunk: true}
	defer func() {
		if !fi.Done() {
			t.Fatalf("Test didn't wait for informers to finish")
		}
	}()

	ctx, cancel := context.WithCancel(TestContextWithLogger(t))
	t.Cleanup(cancel)

	waitInformers, err := RunInformers(ctx.Done(), fi)
	if err != nil {
		t.Fatalf("Failed to start informers: %v", err)
	}

	cancel()

	ch := make(chan struct{})
	go func() {
		waitInformers()
		ch <- struct{}{}
	}()

	select {
	case <-ch:
	case <-time.After(1 * time.Second):
		t.Fatal("Timed out waiting for informers to finish.")
	}
}

func TestGetResyncPeriod(t *testing.T) {
	ctx := context.Background()

	if got := GetResyncPeriod(ctx); got != DefaultResyncPeriod {
		t.Errorf("GetResyncPeriod() = %v, wanted %v", got, nil)
	}

	bob := 30 * time.Second
	ctx = WithResyncPeriod(ctx, bob)

	if want, got := bob, GetResyncPeriod(ctx); got != want {
		t.Errorf("GetResyncPeriod() = %v, wanted %v", got, want)
	}

	tribob := 90 * time.Second
	if want, got := tribob, GetTrackerLease(ctx); got != want {
		t.Errorf("GetTrackerLease() = %v, wanted %v", got, want)
	}
}

func TestGetEventRecorder(t *testing.T) {
	ctx := context.Background()

	if got := GetEventRecorder(ctx); got != nil {
		t.Errorf("GetEventRecorder() = %v, wanted nil", got)
	}

	ctx = WithEventRecorder(ctx, record.NewFakeRecorder(1000))

	if got := GetEventRecorder(ctx); got == nil {
		t.Error("GetEventRecorder() = nil, wanted non-nil")
	}
}<|MERGE_RESOLUTION|>--- conflicted
+++ resolved
@@ -766,8 +766,6 @@
 }
 
 func TestEnqueueAfter(t *testing.T) {
-<<<<<<< HEAD
-=======
 	const (
 		// longDelay is longer than we expect the test to run.
 		longDelay = time.Minute
@@ -780,9 +778,6 @@
 		queueCheckTimeout = shortDelay + 500*time.Millisecond
 	)
 
-	t.Cleanup(ClearAll)
-
->>>>>>> 21dcafbf
 	impl := NewImplWithStats(&NopReconciler{}, TestLogger(t), "Testing", &FakeStatsReporter{})
 	t.Cleanup(func() {
 		impl.WorkQueue().ShutDown()
@@ -850,9 +845,6 @@
 	}
 }
 
-<<<<<<< HEAD
-func TestEnqeueKeyAfter(t *testing.T) {
-=======
 func TestEnqueueKeyAfter(t *testing.T) {
 	const (
 		// longDelay is longer than we expect the test to run.
@@ -862,9 +854,6 @@
 		shortDelay = 50 * time.Millisecond
 	)
 
-	t.Cleanup(ClearAll)
-
->>>>>>> 21dcafbf
 	impl := NewImplWithStats(&NopReconciler{}, TestLogger(t), "Testing", &FakeStatsReporter{})
 	t.Cleanup(func() {
 		impl.WorkQueue().ShutDown()
@@ -1178,17 +1167,9 @@
 }
 
 func TestStartAndShutdownWithErroringWork(t *testing.T) {
-<<<<<<< HEAD
-	r := &ErrorReconciler{}
-	reporter := &FakeStatsReporter{}
-	impl := NewImplWithStats(r, TestLogger(t), "Testing", reporter)
-=======
 	const testTimeout = 500 * time.Millisecond
 
 	item := types.NamespacedName{Namespace: "", Name: "bar"}
-
-	t.Cleanup(ClearAll)
->>>>>>> 21dcafbf
 
 	impl := NewImplWithStats(&ErrorReconciler{}, TestLogger(t), "Testing", &FakeStatsReporter{})
 	impl.EnqueueKey(item)
