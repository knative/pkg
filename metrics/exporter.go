--- conflicted
+++ resolved
@@ -20,7 +20,6 @@
 	"go.opencensus.io/stats/view"
 	"go.uber.org/zap"
 	corev1 "k8s.io/api/core/v1"
-<<<<<<< HEAD
 	sdconfig "knative.dev/pkg/stackdriver/config"
 )
 
@@ -30,14 +29,6 @@
 	curStackdriverConfig *sdconfig.Config
 
 	metricsMux sync.RWMutex
-=======
-)
-
-var (
-	curMetricsExporter view.Exporter
-	curMetricsConfig   *metricsConfig
-	metricsMux         sync.RWMutex
->>>>>>> f0ffda46
 )
 
 type flushable interface {
@@ -69,7 +60,6 @@
 
 	// ConfigMap is the data from config map config-observability. Must be present.
 	// See https://github.com/knative/serving/blob/master/config/config-observability.yaml
-<<<<<<< HEAD
 	// for details. This contains configuration specific to metrics.
 	ConfigMap map[string]string
 
@@ -86,14 +76,6 @@
 
 // UpdateExporterFromConfigMap returns a helper func that can be used to update the exporter
 // when the config map that populates ExporterOptions.ConfigMap is updated.
-=======
-	// for details.
-	ConfigMap map[string]string
-}
-
-// UpdateExporterFromConfigMap returns a helper func that can be used to update the exporter
-// when a config map is updated.
->>>>>>> f0ffda46
 func UpdateExporterFromConfigMap(component string, logger *zap.SugaredLogger) func(configMap *corev1.ConfigMap) {
 	domain := Domain()
 	return func(configMap *corev1.ConfigMap) {
@@ -105,7 +87,6 @@
 	}
 }
 
-<<<<<<< HEAD
 // UpdateExporterFromStackdriverConfigMap returns a helper func that can be used to update the exporter
 // when the config map that populates ExporterOptions.StackdriverConfigMap is updated.
 func UpdateExporterFromStackdriverConfigMap(logger *zap.SugaredLogger) func(configMap *corev1.ConfigMap) {
@@ -116,8 +97,6 @@
 	}
 }
 
-=======
->>>>>>> f0ffda46
 // UpdateExporter updates the exporter based on the given ExporterOptions.
 // This is a thread-safe function. The entire series of operations is locked
 // to prevent a race condition between reading the current configuration
@@ -126,7 +105,6 @@
 	metricsMux.Lock()
 	defer metricsMux.Unlock()
 
-<<<<<<< HEAD
 	if ops.StackdriverConfigMap != nil {
 		sc, sErr := sdconfig.NewStackdriverConfigFromMap(ops.StackdriverConfigMap)
 		if sErr != nil {
@@ -169,19 +147,6 @@
 	// Add the Stackdriver config from any previous config map update.
 	newConfig.stackdriverConfig = *curStackdriverConfig
 
-=======
-	newConfig, err := createMetricsConfig(ops, logger)
-	if err != nil {
-		if curMetricsExporter == nil {
-			// Fail the process if there doesn't exist an exporter.
-			logger.Errorw("Failed to get a valid metrics config", zap.Error(err))
-		} else {
-			logger.Errorw("Failed to get a valid metrics config; Skip updating the metrics exporter", zap.Error(err))
-		}
-		return err
-	}
-
->>>>>>> f0ffda46
 	if isNewExporterRequired(newConfig) {
 		logger.Info("Flushing the existing exporter before setting up the new exporter.")
 		flushExporterUnlocked(curMetricsExporter)
@@ -192,11 +157,6 @@
 		}
 		existingConfig := curMetricsConfig
 		setCurMetricsExporterUnlocked(e)
-<<<<<<< HEAD
-		logger.Infof("; new exp %v", curMetricsExporter)
-
-=======
->>>>>>> f0ffda46
 		logger.Infof("Successfully updated the metrics exporter; old config: %v; new config %v", existingConfig, newConfig)
 	}
 
@@ -213,15 +173,11 @@
 		return true
 	}
 
-<<<<<<< HEAD
 	if newConfig.backendDestination == Stackdriver {
 		return newConfig.stackdriverProjectID != cc.stackdriverProjectID || newConfig.stackdriverConfig != cc.stackdriverConfig
 	}
 
 	return false
-=======
-	return newConfig.backendDestination == Stackdriver && newConfig.stackdriverProjectID != cc.stackdriverProjectID
->>>>>>> f0ffda46
 }
 
 // newMetricsExporter gets a metrics exporter based on the config.
