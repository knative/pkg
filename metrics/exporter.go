/*
Copyright 2018 The Knative Authors

Licensed under the Apache License, Version 2.0 (the "License");
you may not use this file except in compliance with the License.
You may obtain a copy of the License at

    http://www.apache.org/licenses/LICENSE-2.0

Unless required by applicable law or agreed to in writing, software
distributed under the License is distributed on an "AS IS" BASIS,
WITHOUT WARRANTIES OR CONDITIONS OF ANY KIND, either express or implied.
See the License for the specific language governing permissions and
limitations under the License.
*/

package metrics

import (
	"errors"
	"fmt"
	"strings"
	"sync"

	"go.opencensus.io/stats/view"
	"go.uber.org/zap"
	corev1 "k8s.io/api/core/v1"
)

var (
	curMetricsExporter view.Exporter
	curMetricsConfig   *metricsConfig
	metricsMux         sync.RWMutex
)

// SecretFetcher is a function (extracted from SecretNamespaceLister) for fetching
// a specific Secret. This avoids requiring global or namespace list in controllers.
type SecretFetcher func(string) (*corev1.Secret, error)

type flushable interface {
	// Flush waits for metrics to be uploaded.
	Flush()
}

type stoppable interface {
	// StopMetricsExporter stops the exporter
	StopMetricsExporter()
}

// ExporterOptions contains options for configuring the exporter.
type ExporterOptions struct {
	// Domain is the metrics domain. e.g. "knative.dev". Must be present.
	//
	// Stackdriver uses the following format to construct full metric name:
	//    <domain>/<component>/<metric name from View>
	// Prometheus uses the following format to construct full metric name:
	//    <component>_<metric name from View>
	// Domain is actually not used if metrics backend is Prometheus.
	Domain string

	// Component is the name of the component that emits the metrics. e.g.
	// "activator", "queue_proxy". Should only contains alphabets and underscore.
	// Must be present.
	Component string

	// PrometheusPort is the port to expose metrics if metrics backend is Prometheus.
	// It should be between maxPrometheusPort and maxPrometheusPort. 0 value means
	// using the default 9090 value. If is ignored if metrics backend is not
	// Prometheus.
	PrometheusPort int

	// ConfigMap is the data from config map config-observability. Must be present.
	// See https://github.com/knative/serving/blob/master/config/config-observability.yaml
	// for details.
	ConfigMap map[string]string

	// A lister for Secrets to allow dynamic configuration of outgoing TLS client cert.
	Secrets SecretFetcher `json:"-"`
}

// UpdateExporterFromConfigMap returns a helper func that can be used to update the exporter
// when a config map is updated.
// DEPRECATED: Callers should migrate to ConfigMapWatcher.
func UpdateExporterFromConfigMap(component string, logger *zap.SugaredLogger) func(configMap *corev1.ConfigMap) {
	return ConfigMapWatcher(component, nil, logger)
}

// RegisterResourceView is similar to view.Register(), except that it will
// register the view across all Resources tracked by the system, rather than
// simply the default view.
// this is a placeholder for real implementation in https://github.com/knative/pkg/pull/1392.
// That PR will introduce a breaking change, as we need to convert some view.Register to RegisterResourceView in
// all callers, in serving, eventing, and eventing-contrib.
// Since that PR is huge, a better approach is to introduce the breaking change up front, by creating this
// passthrough method, and fixing all the callers before merging that PR.
func RegisterResourceView(views ...*view.View) error {
	return view.Register(views...)
}

// UnregisterResourceView is similar to view.unRegister(), except that it will
// unregister the view across all Resources tracked by the system, rather than
// simply the default view.
// this is a placeholder for real implementation in https://github.com/knative/pkg/pull/1392.
func UnregisterResourceView(views ...*view.View) {
	view.Unregister(views...)
}

// ConfigMapWatcher returns a helper func which updates the exporter configuration based on
// values in the supplied ConfigMap. This method captures a corev1.SecretLister which is used
// to configure mTLS with the opencensus agent.
func ConfigMapWatcher(component string, secrets SecretFetcher, logger *zap.SugaredLogger) func(*corev1.ConfigMap) {
	domain := Domain()
	return func(configMap *corev1.ConfigMap) {
		UpdateExporter(ExporterOptions{
			Domain:    domain,
			Component: strings.ReplaceAll(component, "-", "_"),
			ConfigMap: configMap.Data,
			Secrets:   secrets,
		}, logger)
	}
}

// UpdateExporterFromConfigMapWithOpts returns a helper func that can be used to update the exporter
// when a config map is updated.
// opts.Component must be present.
// opts.ConfigMap must not be present as the value from the ConfigMap will be used instead.
func UpdateExporterFromConfigMapWithOpts(opts ExporterOptions, logger *zap.SugaredLogger) (func(configMap *corev1.ConfigMap), error) {
	if opts.Component == "" {
		return nil, errors.New("UpdateExporterFromConfigMapWithDefaults must provide Component")
	}
	if opts.ConfigMap != nil {
		return nil, errors.New("UpdateExporterFromConfigMapWithDefaults doesn't allow defaulting ConfigMap")
	}
	domain := opts.Domain
	if domain == "" {
		domain = Domain()
	}
	return func(configMap *corev1.ConfigMap) {
		UpdateExporter(ExporterOptions{
			Domain:         domain,
			Component:      opts.Component,
			ConfigMap:      configMap.Data,
			PrometheusPort: opts.PrometheusPort,
			Secrets:        opts.Secrets,
		}, logger)
	}, nil
}

// UpdateExporter updates the exporter based on the given ExporterOptions.
// This is a thread-safe function. The entire series of operations is locked
// to prevent a race condition between reading the current configuration
// and updating the current exporter.
func UpdateExporter(ops ExporterOptions, logger *zap.SugaredLogger) error {
	// TODO(https://github.com/knative/pkg/issues/1273): check if ops.secrets is `nil` after new metrics plan lands
	newConfig, err := createMetricsConfig(ops, logger)
	if err != nil {
		if getCurMetricsConfig() == nil {
			// Fail the process if there doesn't exist an exporter.
			logger.Errorw("Failed to get a valid metrics config", zap.Error(err))
		} else {
			logger.Errorw("Failed to get a valid metrics config; Skip updating the metrics exporter", zap.Error(err))
		}
		return err
	}

	// Updating the metrics config and the metrics exporters needs to be atomic to
	// avoid using an outdated metrics config with new exporters.
	metricsMux.Lock()
	defer metricsMux.Unlock()

	if isNewExporterRequired(newConfig) {
		logger.Info("Flushing the existing exporter before setting up the new exporter.")
		flushGivenExporter(curMetricsExporter)
		e, f, err := newMetricsExporter(newConfig, logger)
		if err != nil {
			logger.Errorf("Failed to update a new metrics exporter based on metric config %v. error: %v", newConfig, err)
			return err
		}
		existingConfig := curMetricsConfig
		curMetricsExporter = e
		if err := setFactory(f); err != nil {
			logger.Errorf("Failed to update metrics factory when loading metric config %v. error: %v", newConfig, err)
			return err
		}
		logger.Infof("Successfully updated the metrics exporter; old config: %v; new config %v", existingConfig, newConfig)
	}

	setCurMetricsConfigUnlocked(newConfig)
	return nil
}

// isNewExporterRequired compares the non-nil newConfig against curMetricsConfig. When backend changes,
// or stackdriver project ID changes for stackdriver backend, we need to update the metrics exporter.
// This function must be called with the metricsMux reader (or writer) locked.
func isNewExporterRequired(newConfig *metricsConfig) bool {
	cc := curMetricsConfig
	if cc == nil || newConfig.backendDestination != cc.backendDestination {
		return true
	}

	// If the OpenCensus address has changed, restart the exporter.
	// TODO(evankanderson): Should we just always restart the opencensus agent?
	if newConfig.backendDestination == openCensus {
		return newConfig.collectorAddress != cc.collectorAddress || newConfig.requireSecure != cc.requireSecure
	}

	return newConfig.backendDestination == stackdriver && newConfig.stackdriverClientConfig != cc.stackdriverClientConfig
}

// newMetricsExporter gets a metrics exporter based on the config.
// This function must be called with the metricsMux reader (or writer) locked.
func newMetricsExporter(config *metricsConfig, logger *zap.SugaredLogger) (view.Exporter, ResourceExporterFactory, error) {
	// If there is a Prometheus Exporter server running, stop it.
	resetCurPromSrv()

	// TODO(https://github.com/knative/pkg/issues/866): Move Stackdriver and Promethus
	// operations before stopping to an interface.
	if se, ok := curMetricsExporter.(stoppable); ok {
		se.StopMetricsExporter()
	}

	var err error
	var e view.Exporter
	var f ResourceExporterFactory
	switch config.backendDestination {
<<<<<<< HEAD
	case OpenCensus:
		e, f, err = newOpenCensusExporter(config, logger)
	case Stackdriver:
		e, f, err = newStackdriverExporter(config, logger)
	case Prometheus:
		e, f, err = newPrometheusExporter(config, logger)
	case None:
=======
	case openCensus:
		e, err = newOpenCensusExporter(config, logger)
	case stackdriver:
		e, err = newStackdriverExporter(config, logger)
	case prometheus:
		e, err = newPrometheusExporter(config, logger)
	case none:
>>>>>>> 96c25087
		e, err = nil, nil
	default:
		err = fmt.Errorf("unsupported metrics backend %v", config.backendDestination)
	}
	if err != nil {
		return nil, nil, err
	}
	return e, f, nil
}

func getCurMetricsExporter() view.Exporter {
	metricsMux.RLock()
	defer metricsMux.RUnlock()
	return curMetricsExporter
}

func setCurMetricsExporter(e view.Exporter) {
	metricsMux.Lock()
	defer metricsMux.Unlock()
	curMetricsExporter = e
}

func getCurMetricsConfig() *metricsConfig {
	metricsMux.RLock()
	defer metricsMux.RUnlock()
	return curMetricsConfig
}

func setCurMetricsConfig(c *metricsConfig) {
	metricsMux.Lock()
	defer metricsMux.Unlock()
	setCurMetricsConfigUnlocked(c)
}

func setCurMetricsConfigUnlocked(c *metricsConfig) {
	if c != nil {
		view.SetReportingPeriod(c.reportingPeriod)
	} else {
		// Setting to 0 enables the default behavior.
		view.SetReportingPeriod(0)
	}
	curMetricsConfig = c
}

// FlushExporter waits for exported data to be uploaded.
// This should be called before the process shuts down or exporter is replaced.
// Return value indicates whether the exporter is flushable or not.
func FlushExporter() bool {
	e := getCurMetricsExporter()
	flushResourceExporters()
	return flushGivenExporter(e)
}

func flushGivenExporter(e view.Exporter) bool {
	if e == nil {
		return false
	}

	if f, ok := e.(flushable); ok {
		f.Flush()
		return true
	}
	return false
}<|MERGE_RESOLUTION|>--- conflicted
+++ resolved
@@ -83,26 +83,6 @@
 // DEPRECATED: Callers should migrate to ConfigMapWatcher.
 func UpdateExporterFromConfigMap(component string, logger *zap.SugaredLogger) func(configMap *corev1.ConfigMap) {
 	return ConfigMapWatcher(component, nil, logger)
-}
-
-// RegisterResourceView is similar to view.Register(), except that it will
-// register the view across all Resources tracked by the system, rather than
-// simply the default view.
-// this is a placeholder for real implementation in https://github.com/knative/pkg/pull/1392.
-// That PR will introduce a breaking change, as we need to convert some view.Register to RegisterResourceView in
-// all callers, in serving, eventing, and eventing-contrib.
-// Since that PR is huge, a better approach is to introduce the breaking change up front, by creating this
-// passthrough method, and fixing all the callers before merging that PR.
-func RegisterResourceView(views ...*view.View) error {
-	return view.Register(views...)
-}
-
-// UnregisterResourceView is similar to view.unRegister(), except that it will
-// unregister the view across all Resources tracked by the system, rather than
-// simply the default view.
-// this is a placeholder for real implementation in https://github.com/knative/pkg/pull/1392.
-func UnregisterResourceView(views ...*view.View) {
-	view.Unregister(views...)
 }
 
 // ConfigMapWatcher returns a helper func which updates the exporter configuration based on
@@ -223,23 +203,14 @@
 	var e view.Exporter
 	var f ResourceExporterFactory
 	switch config.backendDestination {
-<<<<<<< HEAD
-	case OpenCensus:
+	case openCensus:
 		e, f, err = newOpenCensusExporter(config, logger)
-	case Stackdriver:
+	case stackdriver:
 		e, f, err = newStackdriverExporter(config, logger)
-	case Prometheus:
+	case prometheus:
 		e, f, err = newPrometheusExporter(config, logger)
-	case None:
-=======
-	case openCensus:
-		e, err = newOpenCensusExporter(config, logger)
-	case stackdriver:
-		e, err = newStackdriverExporter(config, logger)
-	case prometheus:
-		e, err = newPrometheusExporter(config, logger)
 	case none:
->>>>>>> 96c25087
+
 		e, err = nil, nil
 	default:
 		err = fmt.Errorf("unsupported metrics backend %v", config.backendDestination)
