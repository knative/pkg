/*
Copyright 2019 The Knative Authors

Licensed under the Apache License, Version 2.0 (the "License");
you may not use this file except in compliance with the License.
You may obtain a copy of the License at

    http://www.apache.org/licenses/LICENSE-2.0

Unless required by applicable law or agreed to in writing, software
distributed under the License is distributed on an "AS IS" BASIS,
WITHOUT WARRANTIES OR CONDITIONS OF ANY KIND, either express or implied.
See the License for the specific language governing permissions and
limitations under the License.
*/

package metrics

import (
	"context"
	"fmt"
	"path"
	"sync"

	sd "contrib.go.opencensus.io/exporter/stackdriver"
	"go.opencensus.io/resource"
	"go.opencensus.io/stats"
	"go.opencensus.io/stats/view"
	"go.opencensus.io/tag"
	"go.uber.org/zap"
	"google.golang.org/api/option"
	"k8s.io/apimachinery/pkg/util/sets"
	"knative.dev/pkg/metrics/metricskey"

	corev1 "k8s.io/api/core/v1"
	metav1 "k8s.io/apimachinery/pkg/apis/meta/v1"
	"k8s.io/client-go/kubernetes"
	"k8s.io/client-go/rest"
)

const (
	customMetricTypePrefix = "custom.googleapis.com"
	// defaultCustomMetricSubDomain is the default subdomain to use for unsupported metrics by monitored resource types.
	// See: https://cloud.google.com/monitoring/api/ref_v3/rest/v3/projects.metricDescriptors#MetricDescriptor
	defaultCustomMetricSubDomain = "knative.dev"
	// StackdriverSecretNamespaceDefault is the default namespace to search for a k8s Secret to pass to Stackdriver client to authenticate with Stackdriver.
	StackdriverSecretNamespaceDefault = "default"
	// StackdriverSecretNameDefault is the default name of the k8s Secret to pass to Stackdriver client to authenticate with Stackdriver.
	StackdriverSecretNameDefault = "stackdriver-service-account-key"
	// secretDataFieldKey is the name of the k8s Secret field that contains the Secret's key.
	secretDataFieldKey = "key.json"
)

var (
	// gcpMetadataFunc is the function used to fetch GCP metadata.
	// In product usage, this is always set to function retrieveGCPMetadata.
	// In unit tests this is set to a fake one to avoid calling GCP metadata
	// service.
	gcpMetadataFunc func() *gcpMetadata

	// newStackdriverExporterFunc is the function used to create new stackdriver
	// exporter.
	// In product usage, this is always set to function newOpencensusSDExporter.
	// In unit tests this is set to a fake one to avoid calling actual Google API
	// service.
	newStackdriverExporterFunc func(sd.Options) (view.Exporter, error)

	// kubeclient is the in-cluster Kubernetes kubeclient, which is lazy-initialized on first use.
	kubeclient *kubernetes.Clientset
	// initClientOnce is the lazy initializer for kubeclient.
	initClientOnce sync.Once
	// kubeclientInitErr capture an error during initClientOnce
	kubeclientInitErr error

	// stackdriverMtx protects setting secretNamespace and secretName and useStackdriverSecretEnabled
	stackdriverMtx sync.RWMutex
	// secretName is the name of the k8s Secret to pass to Stackdriver client to authenticate with Stackdriver.
	secretName = StackdriverSecretNameDefault
	// secretNamespace is the namespace to search for a k8s Secret to pass to Stackdriver client to authenticate with Stackdriver.
	secretNamespace = StackdriverSecretNamespaceDefault
	// useStackdriverSecretEnabled specifies whether or not the exporter can be configured with a Secret.
	// Consuming packages must do explicitly enable this by calling SetStackdriverSecretLocation.
	useStackdriverSecretEnabled = false

	// metricToResourceLabels provides a quick lookup from a custom metric name to the set of tags
	// which should be promoted to Stackdriver Resource labels via opencensus resources.
	metricToResourceLabels = map[string]*resourceTemplate{}
)

type resourceTemplate struct {
	Type      string
	LabelKeys sets.String
}

// SetStackdriverSecretLocation sets the name and namespace of the Secret that can be used to authenticate with Stackdriver.
// The Secret is only used if both:
// 1. This function has been explicitly called to set the name and namespace
// 2. Users set metricsConfig.stackdriverClientConfig.UseSecret to "true"
func SetStackdriverSecretLocation(name string, namespace string) {
	stackdriverMtx.Lock()
	defer stackdriverMtx.Unlock()
	secretName = name
	secretNamespace = namespace
	useStackdriverSecretEnabled = true
}

func init() {
	// Set gcpMetadataFunc to call GCP metadata service.
	gcpMetadataFunc = retrieveGCPMetadata
	newStackdriverExporterFunc = newOpencensusSDExporter

	kubeclientInitErr = nil

	metricsToTemplates := []struct {
		metrics  sets.String
		template resourceTemplate
	}{
		{metricskey.KnativeRevisionMetrics, resourceTemplate{metricskey.ResourceTypeKnativeRevision, metricskey.KnativeRevisionLabels}},
		{metricskey.KnativeTriggerMetrics, resourceTemplate{metricskey.ResourceTypeKnativeTrigger, metricskey.KnativeTriggerLabels}},
		{metricskey.KnativeBrokerMetrics, resourceTemplate{metricskey.ResourceTypeKnativeBroker, metricskey.KnativeBrokerLabels}},
		{metricskey.KnativeSourceMetrics, resourceTemplate{metricskey.ResourceTypeKnativeSource, metricskey.KnativeSourceLabels}},
	}

	for _, item := range metricsToTemplates {
		t := item.template
		for k := range item.metrics {
			metricToResourceLabels[k] = &t
		}
	}
}

type pollOnlySDExporter struct {
	internalExporter view.Exporter
}

var _ (view.Exporter) = (*pollOnlySDExporter)(nil)
var _ (flushable) = (*pollOnlySDExporter)(nil)

func (e *pollOnlySDExporter) ExportView(viewData *view.Data) {
	// Stackdriver will run an internal loop to bundle stats, so ignore this.
}

func (e *pollOnlySDExporter) Flush() {
	if e.internalExporter != nil {
		if f, ok := e.internalExporter.(flushable); ok {
			f.Flush()
		}
	}
}

<<<<<<< HEAD
func newOpencensusSDExporter(o sd.Options) (view.Exporter, error) {
	e, err := sd.NewExporter(o)
=======
func (e *pollOnlySDExporter) StopMetricsExporter() {
	if e.internalExporter != nil {
		if f, ok := e.internalExporter.(stoppable); ok {
			f.StopMetricsExporter()
		}
	}
}

func newOpencensusSDExporter(o stackdriver.Options) (view.Exporter, error) {
	e, err := stackdriver.NewExporter(o)
>>>>>>> 1b99dc19
	if err != nil {
		return nil, err
	}
	// Start the exporter.
	// TODO(https://github.com/knative/pkg/issues/866): Move this to an interface.
	if err := e.StartMetricsExporter(); err != nil {
		return nil, err
	}
	return e, nil
}

func newStackdriverExporter(config *metricsConfig, logger *zap.SugaredLogger) (view.Exporter, ResourceExporterFactory, error) {
	gm := getMergedGCPMetadata(config)
	mpf := getMetricPrefixFunc(config.stackdriverMetricTypePrefix, config.stackdriverCustomMetricTypePrefix)
	co, err := getStackdriverExporterClientOptions(config)
	if err != nil {
		logger.Warnw("Issue configuring Stackdriver exporter client options, no additional client options will be used: ", zap.Error(err))
	}

	// Automatically fall back on Google application default credentials
	e, err := newStackdriverExporterFunc(sd.Options{
		ProjectID:               gm.project,
		Location:                gm.location,
		MonitoringClientOptions: co,
		TraceClientOptions:      co,
		GetMetricPrefix:         mpf,
		ReportingInterval:       config.reportingPeriod,
		DefaultMonitoringLabels: &sd.Labels{},
	})
	if err != nil {
		logger.Errorw("Failed to create the Stackdriver exporter: ", zap.Error(err))
		return nil, nil, err
	}
	logger.Infof("Created Opencensus Stackdriver exporter with config %v", config)
	// We have to return a ResourceExporterFactory here to enable tracking resources, even though we always poll for them.
	return &pollOnlySDExporter{e},
		func(r *resource.Resource) (view.Exporter, error) { return &pollOnlySDExporter{}, nil },
		nil
}

func sdCustomMetricsRecorder(mc metricsConfig) func(context.Context, []stats.Measurement, ...stats.Options) error {
	gm := getMergedGCPMetadata(&mc)
	metadataMap := map[string]string{
		metricskey.LabelProject:     gm.project,
		metricskey.LabelLocation:    gm.location,
		metricskey.LabelClusterName: gm.cluster,
	}
	return func(ctx context.Context, mss []stats.Measurement, ros ...stats.Options) error {
		// Filter the measuremenst array to only include permitted metrics.
		i := 0
		var templ *resourceTemplate
		for _, m := range mss {
			metricType := path.Join(mc.stackdriverMetricTypePrefix, m.Measure().Name())
			if t, ok := metricToResourceLabels[metricType]; ok {
				mss[i] = m
				i++
				if templ != nil && templ != t {
					return fmt.Errorf("mixed resource type measurements in one report: %v", mss)
				}
				templ = t
			}
		}
		// Trim the array
		mss = mss[:i]
		if i == 0 {
			return nil
		}
		// Extract resource, if possible
		if templ != nil {
			tagMap := tag.FromContext(ctx)
			r := resource.Resource{
				Type:   templ.Type,
				Labels: map[string]string{},
			}
			baseResource := metricskey.GetResource(ctx)
			if baseResource == nil {
				baseResource = &resource.Resource{}
			}
			tagMutations := make([]tag.Mutator, 0, len(templ.LabelKeys))
			for k := range templ.LabelKeys {
				if v, ok := baseResource.Labels[k]; ok {
					r.Labels[k] = v
					continue
				}
				tagKey := tag.MustNewKey(k)
				if v, ok := tagMap.Value(tagKey); ok {
					r.Labels[k] = v
					tagMutations = append(tagMutations, tag.Delete(tagKey))
					continue
				}
				if v, ok := metadataMap[k]; ok {
					r.Labels[k] = v
					continue
				}
				r.Labels[k] = metricskey.ValueUnknown
			}
			var err error
			ctx, err = tag.New(metricskey.WithResource(ctx, r), tagMutations...)
			if err != nil {
				return err
			}

			opt, err := optionForResource(&r)
			if err != nil {
				return err
			}
			ros = append(ros, opt)
		}

		return stats.RecordWithOptions(ctx, append(ros, stats.WithMeasurements(mss...))...)
	}
}

// clientConfig stores the stackdriver configs for cerating additional connections.
type clientConfig struct {
	storeConfig *metricsConfig
	storeLogger *zap.SugaredLogger
}

// getStackdriverExporterClientOptions creates client options for the opencensus Stackdriver exporter from the given stackdriverClientConfig.
// On error, an empty array of client options is returned.
func getStackdriverExporterClientOptions(config *metricsConfig) ([]option.ClientOption, error) {
	var co []option.ClientOption

	// SetStackdriverSecretLocation must have been called by calling package for this to work.
	if config.stackdriverClientConfig.UseSecret {
		if config.secret == nil {
			return co, fmt.Errorf("No secret provided for component %q; cannot use stackdriver-use-secret=true", config.component)
		}

		if opt, err := convertSecretToExporterOption(config.secret); err == nil {
			co = append(co, opt)
		} else {
			return co, err
		}
	}
	return co, nil
}

// getMergedGCPMetadata returns GCP metadata required to export metrics
// to Stackdriver. Values can come from the GCE metadata server or the config.
//  Values explicitly set in the config take the highest precedent.
func getMergedGCPMetadata(config *metricsConfig) *gcpMetadata {
	gm := gcpMetadataFunc()
	if config.stackdriverClientConfig.ProjectID != "" {
		gm.project = config.stackdriverClientConfig.ProjectID
	}

	if config.stackdriverClientConfig.GCPLocation != "" {
		gm.location = config.stackdriverClientConfig.GCPLocation
	}

	if config.stackdriverClientConfig.ClusterName != "" {
		gm.cluster = config.stackdriverClientConfig.ClusterName
	}

	return gm
}

func getMetricPrefixFunc(metricTypePrefix, customMetricTypePrefix string) func(name string) string {
	return func(name string) string {
		metricType := path.Join(metricTypePrefix, name)
		inServing := metricskey.KnativeRevisionMetrics.Has(metricType)
		inEventing := metricskey.KnativeBrokerMetrics.Has(metricType) ||
			metricskey.KnativeTriggerMetrics.Has(metricType) ||
			metricskey.KnativeSourceMetrics.Has(metricType)
		if inServing || inEventing {
			return metricTypePrefix
		}
		// Unsupported metric by knative_revision, use custom domain.
		return customMetricTypePrefix
	}
}

// getStackdriverSecret returns the Kubernetes Secret specified in the given config.
// SetStackdriverSecretLocation must have been called by calling package for this to work.
// TODO(anniefu): Update exporter if Secret changes (https://github.com/knative/pkg/issues/842)
func getStackdriverSecret(secretFetcher SecretFetcher) (*corev1.Secret, error) {
	stackdriverMtx.RLock()
	defer stackdriverMtx.RUnlock()

	if !useStackdriverSecretEnabled {
		return nil, nil
	}

	var secErr error
	var sec *corev1.Secret
	if secretFetcher != nil {
		sec, secErr = secretFetcher(fmt.Sprintf("%s/%s", secretNamespace, secretName))
	} else {
		// This else-block can be removed once UpdateExporterFromConfigMap is fully deprecated in favor of ConfigMapWatcher
		if err := ensureKubeclient(); err != nil {
			return nil, err
		}

		sec, secErr = kubeclient.CoreV1().Secrets(secretNamespace).Get(secretName, metav1.GetOptions{})
	}

	if secErr != nil {
		return nil, fmt.Errorf("error getting Secret [%v] in namespace [%v]: %v", secretName, secretNamespace, secErr)
	}

	return sec, nil
}

// convertSecretToExporterOption converts a Kubernetes Secret to an OpenCensus Stackdriver Exporter Option.
func convertSecretToExporterOption(secret *corev1.Secret) (option.ClientOption, error) {
	if data, ok := secret.Data[secretDataFieldKey]; ok {
		return option.WithCredentialsJSON(data), nil
	}
	return nil, fmt.Errorf("Expected Secret to store key in data field named [%s]", secretDataFieldKey)
}

// ensureKubeclient is the lazy initializer for kubeclient.
func ensureKubeclient() error {
	// initClientOnce is only run once and cannot return error, so kubeclientInitErr is used to capture errors.
	initClientOnce.Do(func() {
		config, err := rest.InClusterConfig()
		if err != nil {
			kubeclientInitErr = err
			return
		}

		cs, err := kubernetes.NewForConfig(config)
		if err != nil {
			kubeclientInitErr = err
			return
		}
		kubeclient = cs
	})

	return kubeclientInitErr
}<|MERGE_RESOLUTION|>--- conflicted
+++ resolved
@@ -148,10 +148,6 @@
 	}
 }
 
-<<<<<<< HEAD
-func newOpencensusSDExporter(o sd.Options) (view.Exporter, error) {
-	e, err := sd.NewExporter(o)
-=======
 func (e *pollOnlySDExporter) StopMetricsExporter() {
 	if e.internalExporter != nil {
 		if f, ok := e.internalExporter.(stoppable); ok {
@@ -160,9 +156,8 @@
 	}
 }
 
-func newOpencensusSDExporter(o stackdriver.Options) (view.Exporter, error) {
-	e, err := stackdriver.NewExporter(o)
->>>>>>> 1b99dc19
+func newOpencensusSDExporter(o sd.Options) (view.Exporter, error) {
+	e, err := sd.NewExporter(o)
 	if err != nil {
 		return nil, err
 	}
