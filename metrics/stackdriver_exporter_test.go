--- conflicted
+++ resolved
@@ -22,12 +22,8 @@
 	"testing"
 	"time"
 
-<<<<<<< HEAD
-	"contrib.go.opencensus.io/exporter/stackdriver"
+	sd "contrib.go.opencensus.io/exporter/stackdriver"
 	"github.com/google/go-cmp/cmp"
-=======
-	sd "contrib.go.opencensus.io/exporter/stackdriver"
->>>>>>> 96c25087
 	"go.opencensus.io/metric/metricdata"
 	"go.opencensus.io/metric/metricexport"
 	"go.opencensus.io/resource"
@@ -87,7 +83,7 @@
 func (fe *fakeExporter) ExportView(vd *view.Data) {}
 func (fe *fakeExporter) Flush()                   {}
 
-func newFakeExporter(o stackdriver.Options) (view.Exporter, error) {
+func newFakeExporter(o sd.Options) (view.Exporter, error) {
 	return &fakeExporter{}, nil
 }
 
@@ -366,7 +362,6 @@
 		component:  "broker",
 		metricName: "unsupported",
 	}}
-<<<<<<< HEAD
 	for _, testCase := range testCases {
 		t.Run(testCase.name, func(t *testing.T) {
 			knativePrefix := path.Join(testCase.domain, testCase.component)
@@ -377,193 +372,6 @@
 				t.Fatalf("getMetricPrefixFunc=%v, want %v", got, want)
 			}
 		})
-=======
-)
-
-func fakeGcpMetadataFunc() *gcpMetadata {
-	return &testGcpMetadata
-}
-
-type fakeExporter struct{}
-
-func (fe *fakeExporter) ExportView(vd *view.Data) {}
-func (fe *fakeExporter) Flush()                   {}
-
-func newFakeExporter(o sd.Options) (view.Exporter, error) {
-	return &fakeExporter{}, nil
-}
-
-func TestGetResourceByDescriptorFunc_UseKnativeRevision(t *testing.T) {
-	for _, testCase := range supportedServingMetricsTestCases {
-		testDescriptor := &metricdata.Descriptor{
-			Name:        testCase.metricName,
-			Description: "Test View",
-			Type:        metricdata.TypeGaugeInt64,
-			Unit:        metricdata.UnitDimensionless,
-		}
-		rbd := getResourceByDescriptorFunc(path.Join(testCase.domain, testCase.component), &testGcpMetadata)
-
-		metricLabels, monitoredResource := rbd(testDescriptor, revisionTestTags)
-		gotResType, resourceLabels := monitoredResource.MonitoredResource()
-		wantedResType := "knative_revision"
-		if gotResType != wantedResType {
-			t.Fatalf("MonitoredResource=%v, want %v", gotResType, wantedResType)
-		}
-		// revisionTestTags includes route_name, which is not a key for knative_revision resource.
-		if got := metricLabels[metricskey.LabelRouteName]; got != testRoute {
-			t.Errorf("expected metrics label: %v, got: %v", testRoute, got)
-		}
-		if got := resourceLabels[metricskey.LabelNamespaceName]; got != testNS {
-			t.Errorf("expected resource label %v with value %v, got: %v", metricskey.LabelNamespaceName, testNS, got)
-		}
-		// configuration_name is a key required by knative_revision but missed in revisionTestTags
-		if got := resourceLabels[metricskey.LabelConfigurationName]; got != metricskey.ValueUnknown {
-			t.Errorf("expected resource label %v with value %v, got: %v", metricskey.LabelConfigurationName, metricskey.ValueUnknown, got)
-		}
-	}
-}
-
-func TestGetResourceByDescriptorFunc_UseKnativeBroker(t *testing.T) {
-	for _, testCase := range supportedEventingBrokerMetricsTestCases {
-		testDescriptor := &metricdata.Descriptor{
-			Name:        testCase.metricName,
-			Description: "Test View",
-			Type:        metricdata.TypeGaugeInt64,
-			Unit:        metricdata.UnitDimensionless,
-		}
-		rbd := getResourceByDescriptorFunc(path.Join(testCase.domain, testCase.component), &testGcpMetadata)
-
-		metricLabels, monitoredResource := rbd(testDescriptor, brokerTestTags)
-		gotResType, resourceLabels := monitoredResource.MonitoredResource()
-		wantedResType := "knative_broker"
-		if gotResType != wantedResType {
-			t.Fatalf("MonitoredResource=%v, want %v", gotResType, wantedResType)
-		}
-		// brokerTestTags includes event_type, which is not a key for knative_broker resource.
-		if got := metricLabels[metricskey.LabelEventType]; got != testEventType {
-			t.Errorf("expected metrics label: %v, got: %v", testEventType, got)
-		}
-		if got := resourceLabels[metricskey.LabelNamespaceName]; got != testNS {
-			t.Errorf("expected resource label %v with value %v, got: %v", metricskey.LabelNamespaceName, testNS, got)
-		}
-		if got := resourceLabels[metricskey.LabelBrokerName]; got != testBroker {
-			t.Errorf("expected resource label %v with value %v, got: %v", metricskey.LabelBrokerName, testBroker, got)
-		}
-	}
-}
-
-func TestGetResourceByDescriptorFunc_UseKnativeTrigger(t *testing.T) {
-	for _, testCase := range supportedEventingTriggerMetricsTestCases {
-		testDescriptor := &metricdata.Descriptor{
-			Name:        testCase.metricName,
-			Description: "Test View",
-			Type:        metricdata.TypeGaugeInt64,
-			Unit:        metricdata.UnitDimensionless,
-		}
-		rbd := getResourceByDescriptorFunc(path.Join(testCase.domain, testCase.component), &testGcpMetadata)
-
-		metricLabels, monitoredResource := rbd(testDescriptor, triggerTestTags)
-		gotResType, resourceLabels := monitoredResource.MonitoredResource()
-		wantedResType := "knative_trigger"
-		if gotResType != wantedResType {
-			t.Fatalf("MonitoredResource=%v, want %v", gotResType, wantedResType)
-		}
-		// triggerTestTags includes filter_type, which is not a key for knative_trigger resource.
-		if got := metricLabels[metricskey.LabelFilterType]; got != testFilterType {
-			t.Errorf("expected metrics label: %v, got: %v", testFilterType, got)
-		}
-		if got := resourceLabels[metricskey.LabelNamespaceName]; got != testNS {
-			t.Errorf("expected resource label %v with value %v, got: %v", metricskey.LabelNamespaceName, testNS, got)
-		}
-		if got := resourceLabels[metricskey.LabelBrokerName]; got != testBroker {
-			t.Errorf("expected resource label %v with value %v, got: %v", metricskey.LabelBrokerName, testBroker, got)
-		}
-	}
-}
-
-func TestGetResourceByDescriptorFunc_UseKnativeSource(t *testing.T) {
-	for _, testCase := range supportedEventingSourceMetricsTestCases {
-		testDescriptor := &metricdata.Descriptor{
-			Name:        testCase.metricName,
-			Description: "Test View",
-			Type:        metricdata.TypeGaugeInt64,
-			Unit:        metricdata.UnitDimensionless,
-		}
-		rbd := getResourceByDescriptorFunc(path.Join(testCase.domain, testCase.component), &testGcpMetadata)
-
-		metricLabels, monitoredResource := rbd(testDescriptor, sourceTestTags)
-		gotResType, resourceLabels := monitoredResource.MonitoredResource()
-		wantedResType := "knative_source"
-		if gotResType != wantedResType {
-			t.Fatalf("MonitoredResource=%v, want %v", gotResType, wantedResType)
-		}
-		// sourceTestTags includes event_type, which is not a key for knative_trigger resource.
-		if got := metricLabels[metricskey.LabelEventType]; got != testEventType {
-			t.Errorf("expected metrics label: %v, got: %v", testEventType, got)
-		}
-		// sourceTestTags includes event_source, which is not a key for knative_trigger resource.
-		if got := metricLabels[metricskey.LabelEventSource]; got != testEventSource {
-			t.Errorf("expected metrics label: %v, got: %v", testEventSource, got)
-		}
-		if got := resourceLabels[metricskey.LabelNamespaceName]; got != testNS {
-			t.Errorf("expected resource label %v with value %v, got: %v", metricskey.LabelNamespaceName, testNS, got)
-		}
-		if got := resourceLabels[metricskey.LabelName]; got != testSource {
-			t.Errorf("expected resource label %v with value %v, got: %v", metricskey.LabelName, testSource, got)
-		}
-		if got := resourceLabels[metricskey.LabelResourceGroup]; got != testSourceResourceGroup {
-			t.Errorf("expected resource label %v with value %v, got: %v", metricskey.LabelResourceGroup, testSourceResourceGroup, got)
-		}
-	}
-}
-
-func TestGetResourceByDescriptorFunc_UseGlobal(t *testing.T) {
-	for _, testCase := range unsupportedMetricsTestCases {
-		testDescriptor := &metricdata.Descriptor{
-			Name:        testCase.metricName,
-			Description: "Test View",
-			Type:        metricdata.TypeGaugeInt64,
-			Unit:        metricdata.UnitDimensionless,
-		}
-		mrf := getResourceByDescriptorFunc(path.Join(testCase.domain, testCase.component), &testGcpMetadata)
-
-		metricLabels, monitoredResource := mrf(testDescriptor, revisionTestTags)
-		gotResType, resourceLabels := monitoredResource.MonitoredResource()
-		wantedResType := "global"
-		if gotResType != wantedResType {
-			t.Fatalf("MonitoredResource=%v, want: %v", gotResType, wantedResType)
-		}
-		if got := metricLabels[metricskey.LabelNamespaceName]; got != testNS {
-			t.Errorf("expected new tag %v with value %v, got: %v", metricskey.LabelNamespaceName, testNS, got)
-		}
-		if len(resourceLabels) != 0 {
-			t.Errorf("expected no label, got: %v", resourceLabels)
-		}
-	}
-}
-
-func TestGetMetricPrefixFunc_UseKnativeDomain(t *testing.T) {
-	for _, testCase := range supportedServingMetricsTestCases {
-		knativePrefix := path.Join(testCase.domain, testCase.component)
-		customPrefix := path.Join(defaultCustomMetricSubDomain, testCase.component)
-		mpf := getMetricPrefixFunc(knativePrefix, customPrefix)
-
-		if got, want := mpf(testCase.metricName), knativePrefix; got != want {
-			t.Fatalf("getMetricPrefixFunc=%v, want %v", got, want)
-		}
-	}
-}
-
-func TestGetMetricPrefixFunc_UseCustomDomain(t *testing.T) {
-	for _, testCase := range unsupportedMetricsTestCases {
-		knativePrefix := path.Join(testCase.domain, testCase.component)
-		customPrefix := path.Join(defaultCustomMetricSubDomain, testCase.component)
-		mpf := getMetricPrefixFunc(knativePrefix, customPrefix)
-
-		if got, want := mpf(testCase.metricName), customPrefix; got != want {
-			t.Fatalf("getMetricPrefixFunc=%v, want %v", got, want)
-		}
->>>>>>> 96c25087
 	}
 }
 
