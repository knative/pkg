--- conflicted
+++ resolved
@@ -21,12 +21,8 @@
 	"net/http"
 	"sync"
 
-<<<<<<< HEAD
-	"contrib.go.opencensus.io/exporter/prometheus"
+	prom "contrib.go.opencensus.io/exporter/prometheus"
 	"go.opencensus.io/resource"
-=======
-	prom "contrib.go.opencensus.io/exporter/prometheus"
->>>>>>> 96c25087
 	"go.opencensus.io/stats/view"
 	"go.uber.org/zap"
 )
@@ -36,7 +32,6 @@
 	curPromSrvMux sync.Mutex
 )
 
-<<<<<<< HEAD
 type emptyPromExporter struct{}
 
 var _ view.Exporter = (*emptyPromExporter)(nil)
@@ -47,11 +42,7 @@
 }
 
 func newPrometheusExporter(config *metricsConfig, logger *zap.SugaredLogger) (view.Exporter, ResourceExporterFactory, error) {
-	e, err := prometheus.NewExporter(prometheus.Options{Namespace: config.component})
-=======
-func newPrometheusExporter(config *metricsConfig, logger *zap.SugaredLogger) (view.Exporter, error) {
 	e, err := prom.NewExporter(prom.Options{Namespace: config.component})
->>>>>>> 96c25087
 	if err != nil {
 		logger.Errorw("Failed to create the Prometheus exporter.", zap.Error(err))
 		return nil, nil, err
