/*
Copyright 2019 The Knative Authors

Licensed under the Apache License, Version 2.0 (the "License");
you may not use this file except in compliance with the License.
You may obtain a copy of the License at

    http://www.apache.org/licenses/LICENSE-2.0

Unless required by applicable law or agreed to in writing, software
distributed under the License is distributed on an "AS IS" BASIS,
WITHOUT WARRANTIES OR CONDITIONS OF ANY KIND, either express or implied.
See the License for the specific language governing permissions and
limitations under the License.
*/

package sharedmain

import (
	"context"
	"flag"
	"log"
	"net/http"
	"os"
	"time"

<<<<<<< HEAD
	"go.opencensus.io/stats/view"
	"go.uber.org/automaxprocs/maxprocs" // automatically set GOMAXPROCS based on cgroups
=======
	_ "go.uber.org/automaxprocs" // automatically set GOMAXPROCS based on cgroups
>>>>>>> e3b4e9c2
	"go.uber.org/zap"
	"golang.org/x/sync/errgroup"

	corev1 "k8s.io/api/core/v1"
	apierrors "k8s.io/apimachinery/pkg/api/errors"
	metav1 "k8s.io/apimachinery/pkg/apis/meta/v1"
	"k8s.io/apimachinery/pkg/labels"
	"k8s.io/apimachinery/pkg/util/wait"
	"k8s.io/client-go/rest"

	kubeclient "knative.dev/pkg/client/injection/kube/client"
	"knative.dev/pkg/configmap"
	"knative.dev/pkg/controller"
	"knative.dev/pkg/injection"
	"knative.dev/pkg/leaderelection"
	"knative.dev/pkg/logging"
	"knative.dev/pkg/logging/logkey"
	"knative.dev/pkg/metrics"
	"knative.dev/pkg/profiling"
	"knative.dev/pkg/reconciler"
	"knative.dev/pkg/signals"
	"knative.dev/pkg/system"
	"knative.dev/pkg/version"
	"knative.dev/pkg/webhook"
)

func init() {
	maxprocs.Set(maxprocs.Logger(func(string, ...interface{}) {}))
}

// GetConfig returns a rest.Config to be used for kubernetes client creation.
// It does so in the following order:
//   1. Use the passed kubeconfig/serverURL.
//   2. Fallback to the KUBECONFIG environment variable.
//   3. Fallback to in-cluster config.
//   4. Fallback to the ~/.kube/config.
// Deprecated: use injection.GetRESTConfig
func GetConfig(serverURL, kubeconfig string) (*rest.Config, error) {
	return injection.GetRESTConfig(serverURL, kubeconfig)
}

// GetLoggingConfig gets the logging config from either the file system if present
// or via reading a configMap from the API.
// The context is expected to be initialized with injection.
func GetLoggingConfig(ctx context.Context) (*logging.Config, error) {
	var loggingConfigMap *corev1.ConfigMap
	// These timeout and retry interval are set by heuristics.
	// e.g. istio sidecar needs a few seconds to configure the pod network.
	if err := wait.PollImmediate(1*time.Second, 5*time.Second, func() (bool, error) {
		var err error
		loggingConfigMap, err = kubeclient.Get(ctx).CoreV1().ConfigMaps(system.Namespace()).Get(ctx, logging.ConfigMapName(), metav1.GetOptions{})
		return err == nil || apierrors.IsNotFound(err), nil
	}); err != nil {
		return nil, err
	}
	if loggingConfigMap == nil {
		return logging.NewConfigFromMap(nil)
	}
	return logging.NewConfigFromConfigMap(loggingConfigMap)
}

// GetLeaderElectionConfig gets the leader election config.
func GetLeaderElectionConfig(ctx context.Context) (*leaderelection.Config, error) {
	leaderElectionConfigMap, err := kubeclient.Get(ctx).CoreV1().ConfigMaps(system.Namespace()).Get(ctx, leaderelection.ConfigMapName(), metav1.GetOptions{})
	if apierrors.IsNotFound(err) {
		return leaderelection.NewConfigFromConfigMap(nil)
	} else if err != nil {
		return nil, err
	}
	return leaderelection.NewConfigFromConfigMap(leaderElectionConfigMap)
}

// EnableInjectionOrDie enables Knative Injection and starts the informers.
// Both Context and Config are optional.
// Deprecated: use injection.EnableInjectionOrDie
func EnableInjectionOrDie(ctx context.Context, cfg *rest.Config) context.Context {
	ctx, startInformers := injection.EnableInjectionOrDie(ctx, cfg)
	go startInformers()
	return ctx
}

// Main runs the generic main flow with a new context.
// If any of the constructed controllers are AdmissionControllers or Conversion
// webhooks, then a webhook is started to serve them.
func Main(component string, ctors ...injection.ControllerConstructor) {
	// Set up signals so we handle the first shutdown signal gracefully.
	MainWithContext(signals.NewContext(), component, ctors...)
}

// Legacy aliases for back-compat.
var (
	WebhookMainWithContext = MainWithContext
	WebhookMainWithConfig  = MainWithConfig
)

// MainWithContext runs the generic main flow for controllers and
// webhooks. Use MainWithContext if you do not need to serve webhooks.
func MainWithContext(ctx context.Context, component string, ctors ...injection.ControllerConstructor) {

	// TODO(mattmoor): Remove this once HA is stable.
	disableHighAvailability := flag.Bool("disable-ha", false,
		"Whether to disable high-availability functionality for this component.  This flag will be deprecated "+
			"and removed when we have promoted this feature to stable, so do not pass it without filing an "+
			"issue upstream!")

	// HACK: This parses flags, so the above should be set once this runs.
	cfg := injection.ParseAndGetRESTConfigOrDie()

	if *disableHighAvailability {
		ctx = WithHADisabled(ctx)
	}

	MainWithConfig(ctx, component, cfg, ctors...)
}

type haDisabledKey struct{}

// WithHADisabled signals to MainWithConfig that it should not set up an appropriate leader elector for this component.
func WithHADisabled(ctx context.Context) context.Context {
	return context.WithValue(ctx, haDisabledKey{}, struct{}{})
}

// IsHADisabled checks the context for the desired to disabled leader elector.
func IsHADisabled(ctx context.Context) bool {
	return ctx.Value(haDisabledKey{}) != nil
}

// MainWithConfig runs the generic main flow for controllers and webhooks
// with the given config.
func MainWithConfig(ctx context.Context, component string, cfg *rest.Config, ctors ...injection.ControllerConstructor) {
	log.Printf("Registering %d clients", len(injection.Default.GetClients()))
	log.Printf("Registering %d informer factories", len(injection.Default.GetInformerFactories()))
	log.Printf("Registering %d informers", len(injection.Default.GetInformers()))
	log.Printf("Registering %d controllers", len(ctors))

	MemStatsOrDie(ctx)

	// Respect user provided settings, but if omitted customize the default behavior.
	if cfg.QPS == 0 {
		// Adjust our client's rate limits based on the number of controllers we are running.
		cfg.QPS = float32(len(ctors)) * rest.DefaultQPS
	}
	if cfg.Burst == 0 {
		cfg.Burst = len(ctors) * rest.DefaultBurst
	}

	ctx, startInformers := injection.EnableInjectionOrDie(ctx, cfg)

	logger, atomicLevel := SetupLoggerOrDie(ctx, component)
	defer flush(logger)
	ctx = logging.WithLogger(ctx, logger)
	profilingHandler := profiling.NewHandler(logger, false)
	profilingServer := profiling.NewServer(profilingHandler)

	CheckK8sClientMinimumVersionOrDie(ctx, logger)
	cmw := SetupConfigMapWatchOrDie(ctx, logger)

	// Set up leader election config
	leaderElectionConfig, err := GetLeaderElectionConfig(ctx)
	if err != nil {
		logger.Fatal("Error loading leader election configuration: ", err)
	}

	if !IsHADisabled(ctx) {
		// Signal that we are executing in a context with leader election.
		ctx = leaderelection.WithDynamicLeaderElectorBuilder(ctx, kubeclient.Get(ctx),
			leaderElectionConfig.GetComponentConfig(component))
	}

	controllers, webhooks := ControllersAndWebhooksFromCtors(ctx, cmw, ctors...)
	WatchLoggingConfigOrDie(ctx, cmw, logger, atomicLevel, component)
	WatchObservabilityConfigOrDie(ctx, cmw, profilingHandler, logger, component)

	eg, egCtx := errgroup.WithContext(ctx)
	eg.Go(profilingServer.ListenAndServe)

	// Many of the webhooks rely on configuration, e.g. configurable defaults, feature flags.
	// So make sure that we have synchonized our configuration state before launching the
	// webhooks, so that things are properly initialized.
	logger.Info("Starting configuration manager...")
	if err := cmw.Start(ctx.Done()); err != nil {
		logger.Fatalw("Failed to start configuration manager", zap.Error(err))
	}

	// If we have one or more admission controllers, then start the webhook
	// and pass them in.
	var wh *webhook.Webhook
	if len(webhooks) > 0 {
		// Register webhook metrics
		webhook.RegisterMetrics()

		wh, err = webhook.New(ctx, webhooks)
		if err != nil {
			logger.Fatalw("Failed to create webhook", zap.Error(err))
		}
		eg.Go(func() error {
			return wh.Run(ctx.Done())
		})
	}

	// Start the injection clients and informers.
	startInformers()

	// Wait for webhook informers to sync.
	if wh != nil {
		wh.InformersHaveSynced()
	}
	logger.Info("Starting controllers...")
	go controller.StartAll(ctx, controllers...)

	// This will block until either a signal arrives or one of the grouped functions
	// returns an error.
	<-egCtx.Done()

	profilingServer.Shutdown(context.Background())
	// Don't forward ErrServerClosed as that indicates we're already shutting down.
	if err := eg.Wait(); err != nil && err != http.ErrServerClosed {
		logger.Errorw("Error while running server", zap.Error(err))
	}
}

func flush(logger *zap.SugaredLogger) {
	logger.Sync()
	metrics.FlushExporter()
}

// ParseAndGetConfigOrDie parses the rest config flags and creates a client or
// dies by calling log.Fatalf.
// Deprecated: use injeciton.ParseAndGetRESTConfigOrDie
func ParseAndGetConfigOrDie() *rest.Config {
	return injection.ParseAndGetRESTConfigOrDie()
}

// MemStatsOrDie sets up reporting on Go memory usage every 30 seconds or dies
// by calling log.Fatalf.
func MemStatsOrDie(ctx context.Context) {
	metrics.MemStatsOrDie(ctx)
}

// SetupLoggerOrDie sets up the logger using the config from the given context
// and returns a logger and atomic level, or dies by calling log.Fatalf.
func SetupLoggerOrDie(ctx context.Context, component string) (*zap.SugaredLogger, zap.AtomicLevel) {
	loggingConfig, err := GetLoggingConfig(ctx)
	if err != nil {
		log.Fatal("Error reading/parsing logging configuration: ", err)
	}
	l, level := logging.NewLoggerFromConfig(loggingConfig, component)

	// If PodName is injected into the env vars, set it on the logger.
	// This is needed for HA components to distinguish logs from different
	// pods.
	if pn := os.Getenv("POD_NAME"); pn != "" {
		l = l.With(zap.String(logkey.Pod, pn))
	}

	return l, level
}

// CheckK8sClientMinimumVersionOrDie checks that the hosting Kubernetes cluster
// is at least the minimum allowable version or dies by calling log.Fatalw.
func CheckK8sClientMinimumVersionOrDie(ctx context.Context, logger *zap.SugaredLogger) {
	kc := kubeclient.Get(ctx)
	if err := version.CheckMinimumVersion(kc.Discovery()); err != nil {
		logger.Fatalw("Version check failed", zap.Error(err))
	}
}

// SetupConfigMapWatchOrDie establishes a watch of the configmaps in the system
// namespace that are labeled to be watched or dies by calling log.Fatalw.
func SetupConfigMapWatchOrDie(ctx context.Context, logger *zap.SugaredLogger) *configmap.InformedWatcher {
	kc := kubeclient.Get(ctx)
	// Create ConfigMaps watcher with optional label-based filter.
	var cmLabelReqs []labels.Requirement
	if cmLabel := system.ResourceLabel(); cmLabel != "" {
		req, err := configmap.FilterConfigByLabelExists(cmLabel)
		if err != nil {
			logger.Fatalw("Failed to generate requirement for label "+cmLabel, zap.Error(err))
		}
		logger.Info("Setting up ConfigMap watcher with label selector: ", req)
		cmLabelReqs = append(cmLabelReqs, *req)
	}
	// TODO(mattmoor): This should itself take a context and be injection-based.
	return configmap.NewInformedWatcher(kc, system.Namespace(), cmLabelReqs...)
}

// WatchLoggingConfigOrDie establishes a watch of the logging config or dies by
// calling log.Fatalw. Note, if the config does not exist, it will be defaulted
// and this method will not die.
func WatchLoggingConfigOrDie(ctx context.Context, cmw *configmap.InformedWatcher, logger *zap.SugaredLogger, atomicLevel zap.AtomicLevel, component string) {
	if _, err := kubeclient.Get(ctx).CoreV1().ConfigMaps(system.Namespace()).Get(ctx, logging.ConfigMapName(),
		metav1.GetOptions{}); err == nil {
		cmw.Watch(logging.ConfigMapName(), logging.UpdateLevelFromConfigMap(logger, atomicLevel, component))
	} else if !apierrors.IsNotFound(err) {
		logger.Fatalw("Error reading ConfigMap "+logging.ConfigMapName(), zap.Error(err))
	}
}

// WatchObservabilityConfigOrDie establishes a watch of the observability config
// or dies by calling log.Fatalw. Note, if the config does not exist, it will be
// defaulted and this method will not die.
func WatchObservabilityConfigOrDie(ctx context.Context, cmw *configmap.InformedWatcher, profilingHandler *profiling.Handler, logger *zap.SugaredLogger, component string) {
	if _, err := kubeclient.Get(ctx).CoreV1().ConfigMaps(system.Namespace()).Get(ctx, metrics.ConfigMapName(),
		metav1.GetOptions{}); err == nil {
		cmw.Watch(metrics.ConfigMapName(),
			metrics.ConfigMapWatcher(ctx, component, SecretFetcher(ctx), logger),
			profilingHandler.UpdateFromConfigMap)
	} else if !apierrors.IsNotFound(err) {
		logger.Fatalw("Error reading ConfigMap "+metrics.ConfigMapName(), zap.Error(err))
	}
}

// SecretFetcher provides a helper function to fetch individual Kubernetes
// Secrets (for example, a key for client-side TLS). Note that this is not
// intended for high-volume usage; the current use is when establishing a
// metrics client connection in WatchObservabilityConfigOrDie.
func SecretFetcher(ctx context.Context) metrics.SecretFetcher {
	// NOTE: Do not use secrets.Get(ctx) here to get a SecretLister, as it will register
	// a *global* SecretInformer and require cluster-level `secrets.list` permission,
	// even if you scope down the Lister to a given namespace after requesting it. Instead,
	// we package up a function from kubeclient.
	// TODO(evankanderson): If this direct request to the apiserver on each TLS connection
	// to the opencensus agent is too much load, switch to a cached Secret.
	return func(name string) (*corev1.Secret, error) {
		return kubeclient.Get(ctx).CoreV1().Secrets(system.Namespace()).Get(ctx, name, metav1.GetOptions{})
	}
}

// ControllersAndWebhooksFromCtors returns a list of the controllers and a list
// of the webhooks created from the given constructors.
func ControllersAndWebhooksFromCtors(ctx context.Context,
	cmw *configmap.InformedWatcher,
	ctors ...injection.ControllerConstructor) ([]*controller.Impl, []interface{}) {

	// Check whether the context has been infused with a leader elector builder.
	// If it has, then every reconciler we plan to start MUST implement LeaderAware.
	leEnabled := leaderelection.HasLeaderElection(ctx)

	controllers := make([]*controller.Impl, 0, len(ctors))
	webhooks := make([]interface{}, 0)
	for _, cf := range ctors {
		ctrl := cf(ctx, cmw)
		controllers = append(controllers, ctrl)

		// Build a list of any reconcilers that implement webhook.AdmissionController
		switch c := ctrl.Reconciler.(type) {
		case webhook.AdmissionController, webhook.ConversionController:
			webhooks = append(webhooks, c)
		}

		if leEnabled {
			if _, ok := ctrl.Reconciler.(reconciler.LeaderAware); !ok {
				log.Fatalf("%T is not leader-aware, all reconcilers must be leader-aware to enable fine-grained leader election.", ctrl.Reconciler)
			}
		}
	}

	return controllers, webhooks
}<|MERGE_RESOLUTION|>--- conflicted
+++ resolved
@@ -24,12 +24,7 @@
 	"os"
 	"time"
 
-<<<<<<< HEAD
-	"go.opencensus.io/stats/view"
 	"go.uber.org/automaxprocs/maxprocs" // automatically set GOMAXPROCS based on cgroups
-=======
-	_ "go.uber.org/automaxprocs" // automatically set GOMAXPROCS based on cgroups
->>>>>>> e3b4e9c2
 	"go.uber.org/zap"
 	"golang.org/x/sync/errgroup"
 
@@ -165,7 +160,7 @@
 	log.Printf("Registering %d informers", len(injection.Default.GetInformers()))
 	log.Printf("Registering %d controllers", len(ctors))
 
-	MemStatsOrDie(ctx)
+	metrics.MemStatsOrDie(ctx)
 
 	// Respect user provided settings, but if omitted customize the default behavior.
 	if cfg.QPS == 0 {
@@ -261,12 +256,6 @@
 // Deprecated: use injeciton.ParseAndGetRESTConfigOrDie
 func ParseAndGetConfigOrDie() *rest.Config {
 	return injection.ParseAndGetRESTConfigOrDie()
-}
-
-// MemStatsOrDie sets up reporting on Go memory usage every 30 seconds or dies
-// by calling log.Fatalf.
-func MemStatsOrDie(ctx context.Context) {
-	metrics.MemStatsOrDie(ctx)
 }
 
 // SetupLoggerOrDie sets up the logger using the config from the given context
