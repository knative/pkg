--- conflicted
+++ resolved
@@ -613,55 +613,6 @@
 [solve-meta]
   analyzer-name = "dep"
   analyzer-version = 1
-<<<<<<< HEAD
-  input-imports = [
-    "github.com/golang/glog",
-    "github.com/google/go-cmp/cmp",
-    "github.com/google/go-cmp/cmp/cmpopts",
-    "github.com/mattbaird/jsonpatch",
-    "go.opencensus.io/stats/view",
-    "go.opencensus.io/trace",
-    "go.uber.org/zap",
-    "go.uber.org/zap/zapcore",
-    "golang.org/x/sync/errgroup",
-    "k8s.io/api/admission/v1beta1",
-    "k8s.io/api/admissionregistration/v1beta1",
-    "k8s.io/api/core/v1",
-    "k8s.io/api/extensions/v1beta1",
-    "k8s.io/apimachinery/pkg/api/errors",
-    "k8s.io/apimachinery/pkg/api/meta",
-    "k8s.io/apimachinery/pkg/apis/meta/v1",
-    "k8s.io/apimachinery/pkg/labels",
-    "k8s.io/apimachinery/pkg/runtime",
-    "k8s.io/apimachinery/pkg/runtime/schema",
-    "k8s.io/apimachinery/pkg/runtime/serializer",
-    "k8s.io/apimachinery/pkg/types",
-    "k8s.io/apimachinery/pkg/util/runtime",
-    "k8s.io/apimachinery/pkg/util/sets/types",
-    "k8s.io/apimachinery/pkg/util/wait",
-    "k8s.io/apimachinery/pkg/watch",
-    "k8s.io/client-go/discovery",
-    "k8s.io/client-go/discovery/fake",
-    "k8s.io/client-go/informers",
-    "k8s.io/client-go/informers/core/v1",
-    "k8s.io/client-go/kubernetes",
-    "k8s.io/client-go/kubernetes/fake",
-    "k8s.io/client-go/kubernetes/typed/admissionregistration/v1beta1",
-    "k8s.io/client-go/kubernetes/typed/core/v1",
-    "k8s.io/client-go/kubernetes/typed/extensions/v1beta1",
-    "k8s.io/client-go/rest",
-    "k8s.io/client-go/testing",
-    "k8s.io/client-go/tools/cache",
-    "k8s.io/client-go/util/flowcontrol",
-    "k8s.io/client-go/util/workqueue",
-    "k8s.io/code-generator/cmd/client-gen",
-    "k8s.io/code-generator/cmd/deepcopy-gen",
-    "k8s.io/code-generator/cmd/defaulter-gen",
-    "k8s.io/code-generator/cmd/informer-gen",
-    "k8s.io/code-generator/cmd/lister-gen",
-  ]
-=======
   inputs-digest = "9f97f0d738315cbe94dc6ecb326628562095087faa4c4d8b05c70134d9e7162b"
->>>>>>> bc264c29
   solver-name = "gps-cdcl"
   solver-version = 1